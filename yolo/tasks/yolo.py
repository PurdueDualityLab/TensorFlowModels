--- conflicted
+++ resolved
@@ -317,11 +317,6 @@
        _precision50) = self._loss_dict[key](grid[key], inds[key], upds[key],
                                             labels['bbox'], labels['classes'],
                                             outputs[key])
-<<<<<<< HEAD
-      metric_dict[key]['conf_loss'] = _loss_conf
-      metric_dict[key]['box_loss'] = _loss_box
-      metric_dict[key]['class_loss'] = _loss_class
-=======
       loss_val += _loss * scale 
       
       # detach all the below gradients: none of them should make a contribution to the 
@@ -333,21 +328,11 @@
       metric_dict[key]['conf_loss'] = tf.stop_gradient(_loss_conf)
       metric_dict[key]['box_loss'] = tf.stop_gradient(_loss_box)
       metric_dict[key]['class_loss'] = tf.stop_gradient(_loss_class)
->>>>>>> 5df08b03
       metric_dict[key]["recall50"] = tf.stop_gradient(_recall50)
       metric_dict[key]["precision50"] = tf.stop_gradient(_precision50)
       metric_dict[key]["avg_iou"] = tf.stop_gradient(_avg_iou)
       metric_dict[key]["avg_obj"] = tf.stop_gradient(_avg_obj)
-<<<<<<< HEAD
-      metric_dict['global']['total_loss'] += _mean_loss
-      metric_dict['global']['total_box'] += _loss_box
-      metric_dict['global']['total_class'] += _loss_class
-      metric_dict['global']['total_conf'] += _loss_conf
-      loss_val += _loss * scale / num_replicas
-    
-=======
       
->>>>>>> 5df08b03
     return loss_val, metric_dict
 
   def build_metrics(self, training=True):
@@ -380,14 +365,9 @@
 
     with tf.GradientTape() as tape:
       # compute a prediction
-<<<<<<< HEAD
-      # cast to float32
-      y_pred = model(image, training=False)
-=======
       y_pred = model(image, training=True)
 
       # cast to float 32
->>>>>>> 5df08b03
       y_pred = tf.nest.map_structure(lambda x: tf.cast(x, tf.float32), y_pred)
 
       # get the total loss
@@ -415,17 +395,6 @@
       gradients, _ = tf.clip_by_global_norm(gradients,
                                             self.task_config.gradient_clip_norm)
 
-<<<<<<< HEAD
-    #tf.print(label["source_id"][0], tf.reduce_sum(tf.square(gradients[-2])), loss_metrics['global']['total_box'], loss_metrics['global']['total_conf'], loss_metrics['global']['total_class'], loss_metrics['global']['total_loss'])
-    # tf.print(label["source_id"][0], tf.reduce_sum(tf.square(gradients[-2])), loss_metrics['global']['total_box'], loss_metrics['global']['total_conf'], loss_metrics['global']['total_class'], loss_metrics['global']['total_loss'])
-    tf.print(label["source_id"][0], loss_metrics['global']['total_box'], loss_metrics['global']['total_conf'], loss_metrics['global']['total_class'], loss_metrics['global']['total_loss'])
-    # for g in gradients:
-    tf.print("\t", tf.shape(gradients[0]), "\t", tf.reduce_sum(gradients[0]))
-    tf.print("\t", tf.shape(gradients[-2]), "\t", tf.reduce_sum(gradients[-2]))
-    tf.print("\t", tf.shape(gradients[-1]), "\t", tf.reduce_sum(gradients[-1]))
-
-    optimizer.apply_gradients(zip(gradients, train_vars))
-=======
     # optimizer.apply_gradients(zip(gradients, train_vars))
     if self._bias_optimizer is None:
       optimizer.apply_gradients(zip(gradients, train_vars))
@@ -438,7 +407,6 @@
 
       self._bias_optimizer.apply_gradients(zip(iter(bias_grad), iter(bias)))
       optimizer.apply_gradients(zip(gradients, train_vars))
->>>>>>> 5df08b03
     
     logs = {self.loss: loss_metrics['global']['total_loss']}
     if metrics:
