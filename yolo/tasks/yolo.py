import tensorflow as tf
from tensorflow.keras.mixed_precision import experimental as mixed_precision

from absl import logging
from official.core import base_task
from official.core import input_reader
from official.core import task_factory
from yolo.configs import yolo as exp_cfg

from official.vision.beta.evaluation import coco_evaluator

from yolo.dataloaders import yolo_input
from yolo.dataloaders.decoders import tfds_coco_decoder
from yolo.ops.kmeans_anchors import BoxGenInputReader
from yolo.ops.box_ops import xcycwh_to_yxyx


@task_factory.register_task_cls(exp_cfg.YoloTask)
class YoloTask(base_task.Task):
  """A single-replica view of training procedure.
    RetinaNet task provides artifacts for training/evalution procedures, including
    loading/iterating over Datasets, initializing the model, calculating the loss,
    post-processing, and customized metrics with reduction.
    """

<<<<<<< HEAD
  def __init__(self, params, logging_dir: str = None):
    super().__init__(params, logging_dir)
    self._loss_dict = None
    self._num_boxes = None
    self._anchors_built = False

    self._masks = None
    self._path_scales = None
    self._x_y_scales = None
    return

  def build_model(self):
    """get an instance of Yolo v3 or v4"""
    from yolo.modeling.Yolo import build_yolo
    params = self.task_config.train_data
    model_base_cfg = self.task_config.model
    l2_weight_decay = self.task_config.weight_decay / 2.0

    masks, path_scales, xy_scales = self._get_masks()
    self._get_boxes(gen_boxes=params.is_training)

    input_specs = tf.keras.layers.InputSpec(shape=[None] +
                                            model_base_cfg.input_size)
    l2_regularizer = (
        tf.keras.regularizers.l2(l2_weight_decay) if l2_weight_decay else None)

    model, losses = build_yolo(input_specs, model_base_cfg, l2_regularizer)
    self._loss_dict = losses
    return model

  def build_inputs(self, params, input_context=None):
    """Build input dataset."""
    decoder = tfds_coco_decoder.MSCOCODecoder()
    """
=======
        model, losses = build_yolo(input_specs, model_base_cfg, l2_regularizer, masks, xy_scales, path_scales)
        self._loss_dict = losses
        return model


    def build_inputs(self, params, input_context=None):
        """Build input dataset."""
        decoder = tfds_coco_decoder.MSCOCODecoder()
        '''
>>>>>>> 36ea8acc
        decoder_cfg = params.decoder.get()
        if params.decoder.type == 'simple_decoder':
            decoder = tf_example_decoder.TfExampleDecoder(
                regenerate_source_id=decoder_cfg.regenerate_source_id)
        elif params.decoder.type == 'label_map_decoder':
            decoder = tf_example_label_map_decoder.TfExampleDecoderLabelMap(
                label_map=decoder_cfg.label_map,
                regenerate_source_id=decoder_cfg.regenerate_source_id)
        else:
            raise ValueError('Unknown decoder type: {}!'.format(params.decoder.type))
<<<<<<< HEAD
        """

    model = self.task_config.model

    masks, path_scales, xy_scales = self._get_masks()
    anchors = self._get_boxes(gen_boxes=params.is_training)

    parser = yolo_input.Parser(
        image_w=params.parser.image_w,
        image_h=params.parser.image_h,
        num_classes=model.num_classes,
        min_level=model.min_level,
        max_level=model.max_level,
        fixed_size=params.parser.fixed_size,
        jitter_im=params.parser.jitter_im,
        jitter_boxes=params.parser.jitter_boxes,
        masks=masks,
        use_tie_breaker=params.parser.use_tie_breaker,
        min_process_size=params.parser.min_process_size,
        max_process_size=params.parser.max_process_size,
        max_num_instances=params.parser.max_num_instances,
        random_flip=params.parser.random_flip,
        pct_rand=params.parser.pct_rand,
        seed=params.parser.seed,
        aug_rand_saturation=params.parser.aug_rand_saturation,
        aug_rand_brightness=params.parser.aug_rand_brightness,
        aug_rand_zoom=params.parser.aug_rand_zoom,
        aug_rand_hue=params.parser.aug_rand_hue,
        dtype=params.dtype,
        anchors=anchors)

    if params.is_training:
      post_process_fn = parser.postprocess_fn()
    else:
      post_process_fn = None

    reader = input_reader.InputReader(
        params,
        dataset_fn=tf.data.TFRecordDataset,
        decoder_fn=decoder.decode,
        parser_fn=parser.parse_fn(params.is_training),
        postprocess_fn=post_process_fn)
    dataset = reader.read(input_context=input_context)
    return dataset

  def build_losses(self, outputs, labels, aux_losses=None):
    loss = 0.0
    loss_box = 0.0
    loss_conf = 0.0
    loss_class = 0.0
    metric_dict = dict()

    grid = labels['grid_form']
    for key in outputs.keys():
      # _loss, _loss_box, _loss_conf, _loss_class, _avg_iou, _recall50 = self._loss_dict[key](labels, outputs[key])
      _loss, _loss_box, _loss_conf, _loss_class, _avg_iou, _recall50 = self._loss_dict[
          key](grid[key], outputs[key])
      #_loss, _loss_box, _loss_conf, _loss_class, _avg_iou, _recall50 = self._loss_dict[key](labels[key], outputs[key])
      loss += _loss
      loss_box += _loss_box
      loss_conf += _loss_conf
      loss_class += _loss_class
      metric_dict[f"recall50_{key}"] = tf.stop_gradient(_recall50)
      metric_dict[f"avg_iou_{key}"] = tf.stop_gradient(_avg_iou)

    metric_dict['box_loss'] = loss_box
    metric_dict['conf_loss'] = loss_conf
    metric_dict['class_loss'] = loss_class

    return loss, metric_dict

  def build_metrics(self, training=True):
    # return super().build_metrics(training=training)
    if not training:
      self.coco_metric = coco_evaluator.COCOEvaluator(
          annotation_file=self.task_config.annotation_file,
          include_mask=False,
          need_rescale_bboxes=False,
          per_category_metrics=self._task_config.per_category_metrics)
    return []

  def train_step(self, inputs, model, optimizer, metrics=None):
    # get the data point
    image, label = inputs
    num_replicas = tf.distribute.get_strategy().num_replicas_in_sync
    with tf.GradientTape() as tape:
      # compute a prediction
      # cast to float32
      y_pred = model(image, training=True)
      loss, metrics = self.build_losses(y_pred['raw_output'], label)
      scaled_loss = loss / num_replicas

      # scale the loss for numerical stability
      if isinstance(optimizer, mixed_precision.LossScaleOptimizer):
        scaled_loss = optimizer.get_scaled_loss(scaled_loss)
    # compute the gradient
    train_vars = model.trainable_variables
    gradients = tape.gradient(scaled_loss, train_vars)
    # get unscaled loss if the scaled_loss was used
    if isinstance(optimizer, mixed_precision.LossScaleOptimizer):
      gradients = optimizer.get_unscaled_gradients(gradients)
    if self.task_config.gradient_clip_norm > 0.0:
      gradients, _ = tf.clip_by_global_norm(gradients,
                                            self.task_config.gradient_clip_norm)
    optimizer.apply_gradients(zip(gradients, train_vars))

    # custom metrics
    logs = {'loss': loss}
    logs.update(metrics)

    #tf.print("loss: ", logs["loss"], end = "\n")
    tf.print(logs, end='\n')

    ret = '\033[F' * (len(logs.keys()) + 1)
    tf.print(ret, end='\n')

    return logs

  def validation_step(self, inputs, model, metrics=None):
    # get the data point
    image, label = inputs

    # computer detivative and apply gradients
    y_pred = model(image, training=False)
    loss, metrics = self.build_losses(y_pred['raw_output'], label)

    # #custom metrics
    loss_metrics = {'loss': loss}
    loss_metrics.update(metrics)
    label['boxes'] = xcycwh_to_yxyx(label['bbox'])
    del label['bbox']

    coco_model_outputs = {
        'detection_boxes': y_pred['bbox'],
        'detection_scores': y_pred['confidence'],
        'detection_classes': y_pred['classes'],
        'num_detections': tf.shape(y_pred['bbox'])[:-1],
        'source_id': label['source_id'],
    }

    loss_metrics.update({self.coco_metric.name: (label, coco_model_outputs)})
    return loss_metrics

  def aggregate_logs(self, state=None, step_outputs=None):
    # return super().aggregate_logs(state=state, step_outputs=step_outputs)
    if not state:
      self.coco_metric.reset_states()
      state = self.coco_metric
    self.coco_metric.update_state(step_outputs[self.coco_metric.name][0],
                                  step_outputs[self.coco_metric.name][1])
    return state

  def reduce_aggregated_logs(self, aggregated_logs):
    # return super().reduce_aggregated_logsI(aggregated_logs)
    return self.coco_metric.result()

  @property
  def anchors(self):
    return self.task_config.model.boxes

  def _get_boxes(self, gen_boxes=True):
    # gen_boxes = params.is_training
    if gen_boxes and self.task_config.model.boxes is None and not self._anchors_built:
      # must save the boxes!
      model_base_cfg = self.task_config.model
      self._num_boxes = (model_base_cfg.max_level - model_base_cfg.min_level +
                         1) * model_base_cfg.boxes_per_scale
      decoder = tfds_coco_decoder.MSCOCODecoder()
      reader = BoxGenInputReader(
          params,
          dataset_fn=tf.data.TFRecordDataset,
          decoder_fn=decoder.decode,
          parser_fn=None)
      anchors = reader.read(
          k=9, image_width=params.parser.image_w, input_context=input_context)
      self.task_config.model.set_boxes(anchors)
      self._anchors_built = True
      del reader

    return self.task_config.model.boxes

  def _get_masks(self,
                 xy_exponential=False,
                 exp_base=2,
                 xy_scale_base='default_value'):
    start = 0
    boxes = {}
    path_scales = {}
    scale_x_y = {}

    if xy_scale_base == 'default_base':
      xy_scale_base = 0.05
      xy_scale_base = xy_scale_base / (
          self._boxes_per_level * (self._max_level - self._min_level + 1) - 1)
    elif xy_scale_base == 'default_value':
      xy_scale_base = 0.00625

    params = self.task_config.model

    if self._masks is None or self._path_scales is None or self._x_y_scales is None:
      for i in range(params.min_level, params.max_level + 1):
        boxes[str(i)] = list(range(start, params.boxes_per_scale + start))
        path_scales[str(i)] = 2**i
        if xy_exponential:
          scale_x_y[str(i)] = 1.0 + xy_scale_base * (exp_base**i)
=======
        '''


        model = self.task_config.model

        masks, path_scales, xy_scales = self._get_masks()
        anchors = self._get_boxes(gen_boxes=params.is_training)

        print(masks, path_scales, xy_scales)
        parser = yolo_input.Parser(
                    image_w=params.parser.image_w,
                    image_h=params.parser.image_h,
                    num_classes=model.num_classes,
                    min_level=model.min_level,
                    max_level=model.max_level,
                    fixed_size=params.parser.fixed_size,
                    jitter_im=params.parser.jitter_im,
                    jitter_boxes=params.parser.jitter_boxes,
                    masks = masks,
                    use_tie_breaker = params.parser.use_tie_breaker, 
                    min_process_size=params.parser.min_process_size,
                    max_process_size=params.parser.max_process_size,
                    max_num_instances = params.parser.max_num_instances,
                    random_flip = params.parser.random_flip,
                    pct_rand=params.parser.pct_rand,
                    seed = params.parser.seed,
                    aug_rand_saturation=params.parser.aug_rand_saturation,
                    aug_rand_brightness=params.parser.aug_rand_brightness,
                    aug_rand_zoom=params.parser.aug_rand_zoom,
                    aug_rand_hue=params.parser.aug_rand_hue,
                    anchors = anchors)

        if params.is_training:
            post_process_fn = parser.postprocess_fn()
>>>>>>> 36ea8acc
        else:
          scale_x_y[str(i)] = 1.0
        start += params.boxes_per_scale

      self._masks = boxes
      self._path_scales = path_scales
      self._x_y_scales = scale_x_y

    return self._masks, self._path_scales, self._x_y_scales

  def initialize(self, model: tf.keras.Model):
    if self.task_config.load_darknet_weights:
      from yolo.utils import DarkNetConverter
      from yolo.utils._darknet2tf.load_weights import split_converter
      from yolo.utils._darknet2tf.load_weights2 import load_weights_backbone
      from yolo.utils._darknet2tf.load_weights2 import load_head
      from yolo.utils._darknet2tf.load_weights2 import load_weights_prediction_layers
      from yolo.utils.downloads.file_manager import download

      weights_file = self.task_config.model.darknet_weights_file
      config_file = self.task_config.model.darknet_weights_cfg

      if ('cache' not in weights_file and 'cache' not in config_file):
        list_encdec = DarkNetConverter.read(config_file, weights_file)
      else:
        import os
        path = os.path.abspath('cache')
        if (not os.path.isdir(path)):
          os.mkdir(path)

        cfg = f"{path}/cfg/{config_file.split('/')[-1]}"
        if not os.path.isfile(cfg):
          download(config_file.split('/')[-1])

        wgt = f"{path}/weights/{weights_file.split('/')[-1]}"
        if not os.path.isfile(wgt):
          download(weights_file.split('/')[-1])

        list_encdec = DarkNetConverter.read(cfg, wgt)

      splits = model.backbone._splits
      if 'neck_split' in splits.keys():
        encoder, neck, decoder = split_converter(list_encdec,
                                                 splits['backbone_split'],
                                                 splits['neck_split'])
      else:
        encoder, decoder = split_converter(list_encdec,
                                           splits['backbone_split'])
        neck = None

      load_weights_backbone(model.backbone, encoder)
      model.backbone.trainable = False

      if self.task_config.darknet_load_decoder:
        if neck is not None:
          load_weights_backbone(model.decoder.neck, neck)
          model.decoder.neck.trainable = False
        cfgheads = load_head(model.decoder.head, decoder)
        model.decoder.head.trainable = False
        load_weights_prediction_layers(cfgheads, model.head)
        model.head.trainable = False
    else:
      """Loading pretrained checkpoint."""
      if not self.task_config.init_checkpoint:
        return

      ckpt_dir_or_file = self.task_config.init_checkpoint
      if tf.io.gfile.isdir(ckpt_dir_or_file):
        ckpt_dir_or_file = tf.train.latest_checkpoint(ckpt_dir_or_file)

      # Restoring checkpoint.
      if self.task_config.init_checkpoint_modules == 'all':
        ckpt = tf.train.Checkpoint(**model.checkpoint_items)
        status = ckpt.restore(ckpt_dir_or_file)
        status.assert_consumed()
      elif self.task_config.init_checkpoint_modules == 'backbone':
        ckpt = tf.train.Checkpoint(backbone=model.backbone)
        status = ckpt.restore(ckpt_dir_or_file)
        status.expect_partial().assert_existing_objects_matched()
      else:
        assert "Only 'all' or 'backbone' can be used to initialize the model."

      logging.info('Finished loading pretrained checkpoint from %s',
                   ckpt_dir_or_file)


if __name__ == '__main__':
  import matplotlib.pyplot as plt
  from yolo.utils.run_utils import prep_gpu
  prep_gpu()

  config = exp_cfg.YoloTask(model=exp_cfg.Yolo(base='v3'))
  task = YoloTask(config)
  model = base_task.build_model()
  model.summary()
  base_task.initialize(model)

  train_data = base_task.build_inputs(config.train_data)
  # test_data = base_task.build_inputs(config.task.validation_data)

  for l, (i, j) in enumerate(train_data):
    preds = model(i, training=False)
    boxes = xcycwh_to_yxyx(j['bbox'])

    i = tf.image.draw_bounding_boxes(i, boxes, [[1.0, 0.0, 0.0]])

    i = tf.image.draw_bounding_boxes(i, preds['bbox'], [[0.0, 1.0, 0.0]])
    plt.imshow(i[0].numpy())
    plt.show()

    if l > 2:
      break<|MERGE_RESOLUTION|>--- conflicted
+++ resolved
@@ -23,42 +23,6 @@
     post-processing, and customized metrics with reduction.
     """
 
-<<<<<<< HEAD
-  def __init__(self, params, logging_dir: str = None):
-    super().__init__(params, logging_dir)
-    self._loss_dict = None
-    self._num_boxes = None
-    self._anchors_built = False
-
-    self._masks = None
-    self._path_scales = None
-    self._x_y_scales = None
-    return
-
-  def build_model(self):
-    """get an instance of Yolo v3 or v4"""
-    from yolo.modeling.Yolo import build_yolo
-    params = self.task_config.train_data
-    model_base_cfg = self.task_config.model
-    l2_weight_decay = self.task_config.weight_decay / 2.0
-
-    masks, path_scales, xy_scales = self._get_masks()
-    self._get_boxes(gen_boxes=params.is_training)
-
-    input_specs = tf.keras.layers.InputSpec(shape=[None] +
-                                            model_base_cfg.input_size)
-    l2_regularizer = (
-        tf.keras.regularizers.l2(l2_weight_decay) if l2_weight_decay else None)
-
-    model, losses = build_yolo(input_specs, model_base_cfg, l2_regularizer)
-    self._loss_dict = losses
-    return model
-
-  def build_inputs(self, params, input_context=None):
-    """Build input dataset."""
-    decoder = tfds_coco_decoder.MSCOCODecoder()
-    """
-=======
         model, losses = build_yolo(input_specs, model_base_cfg, l2_regularizer, masks, xy_scales, path_scales)
         self._loss_dict = losses
         return model
@@ -68,7 +32,6 @@
         """Build input dataset."""
         decoder = tfds_coco_decoder.MSCOCODecoder()
         '''
->>>>>>> 36ea8acc
         decoder_cfg = params.decoder.get()
         if params.decoder.type == 'simple_decoder':
             decoder = tf_example_decoder.TfExampleDecoder(
@@ -79,213 +42,6 @@
                 regenerate_source_id=decoder_cfg.regenerate_source_id)
         else:
             raise ValueError('Unknown decoder type: {}!'.format(params.decoder.type))
-<<<<<<< HEAD
-        """
-
-    model = self.task_config.model
-
-    masks, path_scales, xy_scales = self._get_masks()
-    anchors = self._get_boxes(gen_boxes=params.is_training)
-
-    parser = yolo_input.Parser(
-        image_w=params.parser.image_w,
-        image_h=params.parser.image_h,
-        num_classes=model.num_classes,
-        min_level=model.min_level,
-        max_level=model.max_level,
-        fixed_size=params.parser.fixed_size,
-        jitter_im=params.parser.jitter_im,
-        jitter_boxes=params.parser.jitter_boxes,
-        masks=masks,
-        use_tie_breaker=params.parser.use_tie_breaker,
-        min_process_size=params.parser.min_process_size,
-        max_process_size=params.parser.max_process_size,
-        max_num_instances=params.parser.max_num_instances,
-        random_flip=params.parser.random_flip,
-        pct_rand=params.parser.pct_rand,
-        seed=params.parser.seed,
-        aug_rand_saturation=params.parser.aug_rand_saturation,
-        aug_rand_brightness=params.parser.aug_rand_brightness,
-        aug_rand_zoom=params.parser.aug_rand_zoom,
-        aug_rand_hue=params.parser.aug_rand_hue,
-        dtype=params.dtype,
-        anchors=anchors)
-
-    if params.is_training:
-      post_process_fn = parser.postprocess_fn()
-    else:
-      post_process_fn = None
-
-    reader = input_reader.InputReader(
-        params,
-        dataset_fn=tf.data.TFRecordDataset,
-        decoder_fn=decoder.decode,
-        parser_fn=parser.parse_fn(params.is_training),
-        postprocess_fn=post_process_fn)
-    dataset = reader.read(input_context=input_context)
-    return dataset
-
-  def build_losses(self, outputs, labels, aux_losses=None):
-    loss = 0.0
-    loss_box = 0.0
-    loss_conf = 0.0
-    loss_class = 0.0
-    metric_dict = dict()
-
-    grid = labels['grid_form']
-    for key in outputs.keys():
-      # _loss, _loss_box, _loss_conf, _loss_class, _avg_iou, _recall50 = self._loss_dict[key](labels, outputs[key])
-      _loss, _loss_box, _loss_conf, _loss_class, _avg_iou, _recall50 = self._loss_dict[
-          key](grid[key], outputs[key])
-      #_loss, _loss_box, _loss_conf, _loss_class, _avg_iou, _recall50 = self._loss_dict[key](labels[key], outputs[key])
-      loss += _loss
-      loss_box += _loss_box
-      loss_conf += _loss_conf
-      loss_class += _loss_class
-      metric_dict[f"recall50_{key}"] = tf.stop_gradient(_recall50)
-      metric_dict[f"avg_iou_{key}"] = tf.stop_gradient(_avg_iou)
-
-    metric_dict['box_loss'] = loss_box
-    metric_dict['conf_loss'] = loss_conf
-    metric_dict['class_loss'] = loss_class
-
-    return loss, metric_dict
-
-  def build_metrics(self, training=True):
-    # return super().build_metrics(training=training)
-    if not training:
-      self.coco_metric = coco_evaluator.COCOEvaluator(
-          annotation_file=self.task_config.annotation_file,
-          include_mask=False,
-          need_rescale_bboxes=False,
-          per_category_metrics=self._task_config.per_category_metrics)
-    return []
-
-  def train_step(self, inputs, model, optimizer, metrics=None):
-    # get the data point
-    image, label = inputs
-    num_replicas = tf.distribute.get_strategy().num_replicas_in_sync
-    with tf.GradientTape() as tape:
-      # compute a prediction
-      # cast to float32
-      y_pred = model(image, training=True)
-      loss, metrics = self.build_losses(y_pred['raw_output'], label)
-      scaled_loss = loss / num_replicas
-
-      # scale the loss for numerical stability
-      if isinstance(optimizer, mixed_precision.LossScaleOptimizer):
-        scaled_loss = optimizer.get_scaled_loss(scaled_loss)
-    # compute the gradient
-    train_vars = model.trainable_variables
-    gradients = tape.gradient(scaled_loss, train_vars)
-    # get unscaled loss if the scaled_loss was used
-    if isinstance(optimizer, mixed_precision.LossScaleOptimizer):
-      gradients = optimizer.get_unscaled_gradients(gradients)
-    if self.task_config.gradient_clip_norm > 0.0:
-      gradients, _ = tf.clip_by_global_norm(gradients,
-                                            self.task_config.gradient_clip_norm)
-    optimizer.apply_gradients(zip(gradients, train_vars))
-
-    # custom metrics
-    logs = {'loss': loss}
-    logs.update(metrics)
-
-    #tf.print("loss: ", logs["loss"], end = "\n")
-    tf.print(logs, end='\n')
-
-    ret = '\033[F' * (len(logs.keys()) + 1)
-    tf.print(ret, end='\n')
-
-    return logs
-
-  def validation_step(self, inputs, model, metrics=None):
-    # get the data point
-    image, label = inputs
-
-    # computer detivative and apply gradients
-    y_pred = model(image, training=False)
-    loss, metrics = self.build_losses(y_pred['raw_output'], label)
-
-    # #custom metrics
-    loss_metrics = {'loss': loss}
-    loss_metrics.update(metrics)
-    label['boxes'] = xcycwh_to_yxyx(label['bbox'])
-    del label['bbox']
-
-    coco_model_outputs = {
-        'detection_boxes': y_pred['bbox'],
-        'detection_scores': y_pred['confidence'],
-        'detection_classes': y_pred['classes'],
-        'num_detections': tf.shape(y_pred['bbox'])[:-1],
-        'source_id': label['source_id'],
-    }
-
-    loss_metrics.update({self.coco_metric.name: (label, coco_model_outputs)})
-    return loss_metrics
-
-  def aggregate_logs(self, state=None, step_outputs=None):
-    # return super().aggregate_logs(state=state, step_outputs=step_outputs)
-    if not state:
-      self.coco_metric.reset_states()
-      state = self.coco_metric
-    self.coco_metric.update_state(step_outputs[self.coco_metric.name][0],
-                                  step_outputs[self.coco_metric.name][1])
-    return state
-
-  def reduce_aggregated_logs(self, aggregated_logs):
-    # return super().reduce_aggregated_logsI(aggregated_logs)
-    return self.coco_metric.result()
-
-  @property
-  def anchors(self):
-    return self.task_config.model.boxes
-
-  def _get_boxes(self, gen_boxes=True):
-    # gen_boxes = params.is_training
-    if gen_boxes and self.task_config.model.boxes is None and not self._anchors_built:
-      # must save the boxes!
-      model_base_cfg = self.task_config.model
-      self._num_boxes = (model_base_cfg.max_level - model_base_cfg.min_level +
-                         1) * model_base_cfg.boxes_per_scale
-      decoder = tfds_coco_decoder.MSCOCODecoder()
-      reader = BoxGenInputReader(
-          params,
-          dataset_fn=tf.data.TFRecordDataset,
-          decoder_fn=decoder.decode,
-          parser_fn=None)
-      anchors = reader.read(
-          k=9, image_width=params.parser.image_w, input_context=input_context)
-      self.task_config.model.set_boxes(anchors)
-      self._anchors_built = True
-      del reader
-
-    return self.task_config.model.boxes
-
-  def _get_masks(self,
-                 xy_exponential=False,
-                 exp_base=2,
-                 xy_scale_base='default_value'):
-    start = 0
-    boxes = {}
-    path_scales = {}
-    scale_x_y = {}
-
-    if xy_scale_base == 'default_base':
-      xy_scale_base = 0.05
-      xy_scale_base = xy_scale_base / (
-          self._boxes_per_level * (self._max_level - self._min_level + 1) - 1)
-    elif xy_scale_base == 'default_value':
-      xy_scale_base = 0.00625
-
-    params = self.task_config.model
-
-    if self._masks is None or self._path_scales is None or self._x_y_scales is None:
-      for i in range(params.min_level, params.max_level + 1):
-        boxes[str(i)] = list(range(start, params.boxes_per_scale + start))
-        path_scales[str(i)] = 2**i
-        if xy_exponential:
-          scale_x_y[str(i)] = 1.0 + xy_scale_base * (exp_base**i)
-=======
         '''
 
 
@@ -305,7 +61,7 @@
                     jitter_im=params.parser.jitter_im,
                     jitter_boxes=params.parser.jitter_boxes,
                     masks = masks,
-                    use_tie_breaker = params.parser.use_tie_breaker, 
+                    use_tie_breaker = params.parser.use_tie_breaker,
                     min_process_size=params.parser.min_process_size,
                     max_process_size=params.parser.max_process_size,
                     max_num_instances = params.parser.max_num_instances,
@@ -320,7 +76,6 @@
 
         if params.is_training:
             post_process_fn = parser.postprocess_fn()
->>>>>>> 36ea8acc
         else:
           scale_x_y[str(i)] = 1.0
         start += params.boxes_per_scale
