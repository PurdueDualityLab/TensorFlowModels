--- conflicted
+++ resolved
@@ -113,12 +113,7 @@
                     random_flip = params.parser.random_flip,
                     pct_rand=params.parser.pct_rand,
                     seed = params.parser.seed,
-<<<<<<< HEAD
                     anchors = anchors)
-=======
-                    anchors = anchors,
-                    masks = ANCHOR.masks)
->>>>>>> 29e8a449
         reader = input_reader.InputReader(
             params,
             dataset_fn=tf.data.TFRecordDataset,
@@ -207,12 +202,14 @@
 
 if __name__ == "__main__":
     from yolo.configs import yolo as exp_cfg
+    import matplotlib.pyplot as plt
     task = YoloTask(exp_cfg.YoloTask())
     ds = task.build_inputs(exp_cfg.YoloTask().train_data)
     print(ds)
-    for el in ds:
+    for i, el in enumerate(ds):
         print(el[0][0])
         print(el[0][0].shape)
-        cv2.imshow("img", el[0][0].numpy())
-        cv2.waitKey(0)
-        break+        plt.imshow(el[0][0].numpy())
+        plt.show()
+        if i == 10:
+            break