--- conflicted
+++ resolved
@@ -1026,10 +1026,6 @@
   samples = _pad_max_instances(samples, num_instances, pad_value=0, pad_axis=0)
   return indexs, samples, full
 
-<<<<<<< HEAD
-=======
-
->>>>>>> 9ebfbf47
 def write_sample(box, anchor_id, offset, sample, ind_val, ind_sample, height,
                  width, num_written):
   """
