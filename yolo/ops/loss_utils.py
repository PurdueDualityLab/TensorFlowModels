import tensorflow as tf
from tensorflow.keras import backend as K


@tf.function(experimental_relax_shapes=True)
def build_grided_gt(y_true, mask, size, classes, true_shape, dtype,
                    use_tie_breaker):
  """
    convert ground truth for use in loss functions
    Args:
      y_true: tf.Tensor[] ground truth [box coords[0:4], classes_onehot[0:-1], best_fit_anchor_box]
      mask: list of the anchor boxes choresponding to the output, ex. [1, 2, 3] tells this layer to predict only the first 3 anchors in the total.
      size: the dimensions of this output, for regular, it progresses from 13, to 26, to 52

    Return:
      tf.Tensor[] of shape [batch, size, size, #of_anchors, 4, 1, num_classes]
    """
  boxes = tf.cast(y_true["bbox"], dtype)
  classes = tf.one_hot(
      tf.cast(y_true["classes"], dtype=tf.int32), depth=classes, dtype=dtype)
  anchors = tf.cast(y_true["best_anchors"], dtype)

<<<<<<< HEAD
=======
  tf.print(boxes.shape)
>>>>>>> 4948ce5e
  batches = tf.shape(boxes)[0]
  num_boxes = tf.shape(boxes)[1]
  len_masks = tf.shape(mask)[0]

  full = tf.zeros([batches, size, size, len_masks, true_shape[-1]], dtype=dtype)
  depth_track = tf.zeros((batches, size, size, len_masks), dtype=tf.int32)

  x = tf.cast(boxes[..., 0] * tf.cast(size, dtype=dtype), dtype=tf.int32)
  y = tf.cast(boxes[..., 1] * tf.cast(size, dtype=dtype), dtype=tf.int32)

  anchors = tf.repeat(tf.expand_dims(anchors, axis=-1), len_masks, axis=-1)

  update_index = tf.TensorArray(tf.int32, size=0, dynamic_size=True)
  update = tf.TensorArray(dtype, size=0, dynamic_size=True)
  const = tf.cast(tf.convert_to_tensor([1.]), dtype=dtype)
  mask = tf.cast(mask, dtype=dtype)

  i = 0
  anchor_id = 0
  for batch in range(batches):
    for box_id in range(num_boxes):
      if K.all(tf.math.equal(boxes[batch, box_id, 2:4], 0)):
        continue
      if K.any(tf.math.less(boxes[batch, box_id, 0:2], 0.0)) or K.any(
          tf.math.greater_equal(boxes[batch, box_id, 0:2], 1.0)):
        continue
      if use_tie_breaker:
        for anchor_id in range(tf.shape(anchors)[-1]):
          index = tf.math.equal(anchors[batch, box_id, anchor_id], mask)
          if K.any(index):
<<<<<<< HEAD

=======
            #tf.print(anchor_id, anchors[batch, box_id, anchor_id])
>>>>>>> 4948ce5e
            p = tf.cast(
                K.argmax(tf.cast(index, dtype=tf.int32)), dtype=tf.int32)
            uid = 1

            used = depth_track[batch, y[batch, box_id], x[batch, box_id], p]
            if anchor_id == 0:
              # write the box to the update list
              # the boxes output from yolo are for some reason have the x and y indexes swapped for some reason, I am not sure why
              """peculiar"""
              update_index = update_index.write(
                  i, [batch, y[batch, box_id], x[batch, box_id], p])
              value = K.concatenate(
                  [boxes[batch, box_id], const, classes[batch, box_id]])
              update = update.write(i, value)
            elif tf.math.equal(used, 2) or tf.math.equal(used, 0):
              uid = 2
              # write the box to the update list
              # the boxes output from yolo are for some reason have the x and y indexes swapped for some reason, I am not sure why
              """peculiar"""
              update_index = update_index.write(
                  i, [batch, y[batch, box_id], x[batch, box_id], p])
              value = K.concatenate(
                  [boxes[batch, box_id], const, classes[batch, box_id]])
              update = update.write(i, value)

            depth_track = tf.tensor_scatter_nd_update(
                depth_track, [(batch, y[batch, box_id], x[batch, box_id], p)],
                [uid])
            i += 1
      else:
        index = tf.math.equal(anchors[batch, box_id, 0], mask)
        if K.any(index):
          #tf.(0, anchors[batch, box_id, 0])
          p = tf.cast(K.argmax(tf.cast(index, dtype=tf.int32)), dtype=tf.int32)
          update_index = update_index.write(
              i, [batch, y[batch, box_id], x[batch, box_id], p])
          value = K.concatenate(
              [boxes[batch, box_id], const, classes[batch, box_id]])
          update = update.write(i, value)
          i += 1

  # if the size of the update list is not 0, do an update, other wise, no boxes and pass an empty grid
  if tf.math.greater(update_index.size(), 0):
    update_index = update_index.stack()
    update = update.stack()
    full = tf.tensor_scatter_nd_add(full, update_index, update)
  return full


@tf.function(experimental_relax_shapes=True)
def _build_grid_points(lwidth, lheight, num, dtype):
  """ generate a grid that is used to detemine the relative centers of the bounding boxs """
  with tf.name_scope("center_grid"):
    y = tf.range(0, lheight)
    x = tf.range(0, lwidth)
    #x_left, y_left = tf.meshgrid(y, x)
<<<<<<< HEAD

    x_left = tf.repeat(
        tf.transpose(tf.expand_dims(y, axis=-1), perm=[1, 0]), [lwidth], axis=0)
    y_left = tf.repeat(tf.expand_dims(x, axis=-1), [lheight], axis=1)
=======
    # tf.print(y_left)
    x_left = tf.repeat(
        tf.transpose(tf.expand_dims(y, axis=-1), perm=[1, 0]), [lwidth], axis=0)
    y_left = tf.repeat(tf.expand_dims(x, axis=-1), [lheight], axis=1)
    # tf.print(_x_left, tf.shape(x_left), tf.shape(_x_left))
    # tf.print(_y_left, tf.shape(y_left), tf.shape(_y_left))
>>>>>>> 4948ce5e
    x_y = K.stack([x_left, y_left], axis=-1)
    x_y = tf.cast(x_y, dtype=dtype) / tf.cast(lwidth, dtype=dtype)
    x_y = tf.expand_dims(
        tf.repeat(tf.expand_dims(x_y, axis=-2), num, axis=-2), axis=0)
  return x_y


@tf.function(experimental_relax_shapes=True)
def _build_anchor_grid(width, height, anchors, num, dtype):
  with tf.name_scope("anchor_grid"):
    """ get the transformed anchor boxes for each dimention """
    anchors = tf.cast(anchors, dtype=dtype)
    anchors = tf.reshape(anchors, [1, -1])
    anchors = tf.repeat(anchors, width * height, axis=0)
    anchors = tf.reshape(anchors, [1, width, height, num, -1])
  return anchors


class GridGenerator(object):

  def __init__(self, anchors, masks=None, scale_anchors=None):
    self.dtype = tf.keras.backend.floatx()
    if masks != None:
      self._num = len(masks)
    else:
      self._num = tf.shape(anchors)[0]

    if masks != None:
      anchors = [anchors[mask] for mask in masks]

    self._scale_anchors = scale_anchors
    self._anchors = tf.convert_to_tensor(anchors)
    return

  @tf.function(experimental_relax_shapes=True)
  def _extend_batch(self, grid, batch_size):
    return tf.repeat(grid, batch_size, axis=0)

  @tf.function(experimental_relax_shapes=True)
  def __call__(self, width, height, batch_size, dtype=None):
    if dtype == None:
      self.dtype = tf.keras.backend.floatx()
    else:
      self.dtype = dtype
    grid_points = _build_grid_points(width, height, self._num, self.dtype)
    anchor_grid = _build_anchor_grid(
        width, height,
        tf.cast(self._anchors, self.dtype) /
        tf.cast(self._scale_anchors * width, self.dtype), self._num, self.dtype)
    grid_points = self._extend_batch(grid_points, batch_size)
    anchor_grid = self._extend_batch(anchor_grid, batch_size)
    return tf.stop_gradient(grid_points), tf.stop_gradient(anchor_grid)<|MERGE_RESOLUTION|>--- conflicted
+++ resolved
@@ -20,10 +20,6 @@
       tf.cast(y_true["classes"], dtype=tf.int32), depth=classes, dtype=dtype)
   anchors = tf.cast(y_true["best_anchors"], dtype)
 
-<<<<<<< HEAD
-=======
-  tf.print(boxes.shape)
->>>>>>> 4948ce5e
   batches = tf.shape(boxes)[0]
   num_boxes = tf.shape(boxes)[1]
   len_masks = tf.shape(mask)[0]
@@ -54,11 +50,7 @@
         for anchor_id in range(tf.shape(anchors)[-1]):
           index = tf.math.equal(anchors[batch, box_id, anchor_id], mask)
           if K.any(index):
-<<<<<<< HEAD
 
-=======
-            #tf.print(anchor_id, anchors[batch, box_id, anchor_id])
->>>>>>> 4948ce5e
             p = tf.cast(
                 K.argmax(tf.cast(index, dtype=tf.int32)), dtype=tf.int32)
             uid = 1
@@ -115,19 +107,10 @@
     y = tf.range(0, lheight)
     x = tf.range(0, lwidth)
     #x_left, y_left = tf.meshgrid(y, x)
-<<<<<<< HEAD
 
     x_left = tf.repeat(
         tf.transpose(tf.expand_dims(y, axis=-1), perm=[1, 0]), [lwidth], axis=0)
     y_left = tf.repeat(tf.expand_dims(x, axis=-1), [lheight], axis=1)
-=======
-    # tf.print(y_left)
-    x_left = tf.repeat(
-        tf.transpose(tf.expand_dims(y, axis=-1), perm=[1, 0]), [lwidth], axis=0)
-    y_left = tf.repeat(tf.expand_dims(x, axis=-1), [lheight], axis=1)
-    # tf.print(_x_left, tf.shape(x_left), tf.shape(_x_left))
-    # tf.print(_y_left, tf.shape(y_left), tf.shape(_y_left))
->>>>>>> 4948ce5e
     x_y = K.stack([x_left, y_left], axis=-1)
     x_y = tf.cast(x_y, dtype=dtype) / tf.cast(lwidth, dtype=dtype)
     x_y = tf.expand_dims(
@@ -150,12 +133,12 @@
 
   def __init__(self, anchors, masks=None, scale_anchors=None):
     self.dtype = tf.keras.backend.floatx()
-    if masks != None:
+    if masks is not None:
       self._num = len(masks)
     else:
       self._num = tf.shape(anchors)[0]
 
-    if masks != None:
+    if masks is not None:
       anchors = [anchors[mask] for mask in masks]
 
     self._scale_anchors = scale_anchors
@@ -168,7 +151,7 @@
 
   @tf.function(experimental_relax_shapes=True)
   def __call__(self, width, height, batch_size, dtype=None):
-    if dtype == None:
+    if dtype is None:
       self.dtype = tf.keras.backend.floatx()
     else:
       self.dtype = dtype
