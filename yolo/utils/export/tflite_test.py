import numpy as np
import tensorflow as tf
import matplotlib.pyplot as plt
from skimage import io
import cv2
# from yolo.utils.run_utils import prep_gpu
# prep_gpu()
# from yolo.modeling.layers.detection_generator import YoloLayer as filters
from yolo.utils.demos import utils

def url_to_image(url):
	image = io.imread(url)
	return image

def resize_input_image(image, shape, normalize = False, expand_dims = True, dtype = np.float32):
	if len(shape) == 4:
		width, height = shape[1], shape[2]
	else:
		width, height = shape[0], shape[1]

	image = cv2.resize(image, (width, height))
	if normalize and (dtype is not np.uint8 and dtype is not np.int8): 
		image = image/255

	if expand_dims:
		image = np.expand_dims(image.astype(dtype), axis=0)
	return image

<<<<<<< HEAD
# Load the TFLite model and allocate tensors.
def yololite(image):
	draw_fn = utils.DrawBoxes(classes=80, labels=None, display_names=False, thickness=2) 
	interpreter = tf.lite.Interpreter(model_path="model-nopad.tflite")
	print(interpreter)
	interpreter.allocate_tensors()

	# Get input and output tensors.
	input_details = interpreter.get_input_details()
	output_details = interpreter.get_output_details()
	print(input_details, output_details)

	# Test the model on random input data.
	input_shape = input_details[0]['shape']
	input_data = resize_input_image(image, input_shape, normalize=True)
	print(input_data.shape)

	interpreter.set_tensor(input_details[0]['index'], input_data)
	interpreter.invoke()

	# # The function `get_tensor()` returns a copy of the tensor data.
	# # Use `tensor()` in order to get a pointer to the tensor.
	output_data1 = interpreter.get_tensor(output_details[0]['index'])
	output_data2 = interpreter.get_tensor(output_details[1]['index'])
	output_data3 = interpreter.get_tensor(output_details[2]['index'])
	print(output_data1.shape, output_data2.shape, output_data3.shape)
	pred = {"bbox": output_data1, "classes": output_data2, "confidence": output_data3}

	pimage = draw_fn(image/255, pred)

	fig, (ax1, ax2) = plt.subplots(1,2)
	fig.set_figwidth(100)
	fig.set_figheight(100)
	ax1.imshow(image)
	ax2.imshow(pimage)
	plt.show()

=======
>>>>>>> a97cc09b
def TfLiteModel(image, model_name = "detect.tflite"):
	draw_fn = utils.DrawBoxes(classes=80, labels=None, display_names=False, thickness=2) 
	
	interpreter = tf.lite.Interpreter(model_path=model_name)
	interpreter.allocate_tensors()

	input_details = interpreter.get_input_details()
	output_details = interpreter.get_output_details()

	for i in input_details:
		print(i)
	
	print()
	for i in output_details:
		print(i)

	input_shape = input_details[0]['shape']
	input_data = resize_input_image(image, input_shape, normalize=True, dtype=input_details[0]['dtype'])
	interpreter.set_tensor(input_details[0]['index'], input_data)
	interpreter.invoke()

	boxes = interpreter.get_tensor(output_details[0]['index'])
	classes = interpreter.get_tensor(output_details[1]['index'])
	confidences = interpreter.get_tensor(output_details[2]['index'])
	num_dets = interpreter.get_tensor(output_details[3]['index'])
	pred = {"bbox": boxes, "classes": classes, "confidence": confidences}

	print(num_dets)
	pimage = draw_fn(image, pred)
	cv2.imshow("testframe", pimage)
	k = cv2.waitKey(0)
	if k == 27:         # wait for ESC key to exit
		cv2.destroyAllWindows()
	elif k == ord('s'): # wait for 's' key to save and exit
		cv2.imwrite('messigray.png',pimage)
		cv2.destroyAllWindows()
	return 

if __name__ == "__main__":
	image = url_to_image("https://raw.githubusercontent.com/zhreshold/mxnet-ssd/master/data/demo/dog.jpg")
	TfLiteModel(image, model_name="yolotiny.tflite")<|MERGE_RESOLUTION|>--- conflicted
+++ resolved
@@ -26,46 +26,6 @@
 		image = np.expand_dims(image.astype(dtype), axis=0)
 	return image
 
-<<<<<<< HEAD
-# Load the TFLite model and allocate tensors.
-def yololite(image):
-	draw_fn = utils.DrawBoxes(classes=80, labels=None, display_names=False, thickness=2) 
-	interpreter = tf.lite.Interpreter(model_path="model-nopad.tflite")
-	print(interpreter)
-	interpreter.allocate_tensors()
-
-	# Get input and output tensors.
-	input_details = interpreter.get_input_details()
-	output_details = interpreter.get_output_details()
-	print(input_details, output_details)
-
-	# Test the model on random input data.
-	input_shape = input_details[0]['shape']
-	input_data = resize_input_image(image, input_shape, normalize=True)
-	print(input_data.shape)
-
-	interpreter.set_tensor(input_details[0]['index'], input_data)
-	interpreter.invoke()
-
-	# # The function `get_tensor()` returns a copy of the tensor data.
-	# # Use `tensor()` in order to get a pointer to the tensor.
-	output_data1 = interpreter.get_tensor(output_details[0]['index'])
-	output_data2 = interpreter.get_tensor(output_details[1]['index'])
-	output_data3 = interpreter.get_tensor(output_details[2]['index'])
-	print(output_data1.shape, output_data2.shape, output_data3.shape)
-	pred = {"bbox": output_data1, "classes": output_data2, "confidence": output_data3}
-
-	pimage = draw_fn(image/255, pred)
-
-	fig, (ax1, ax2) = plt.subplots(1,2)
-	fig.set_figwidth(100)
-	fig.set_figheight(100)
-	ax1.imshow(image)
-	ax2.imshow(pimage)
-	plt.show()
-
-=======
->>>>>>> a97cc09b
 def TfLiteModel(image, model_name = "detect.tflite"):
 	draw_fn = utils.DrawBoxes(classes=80, labels=None, display_names=False, thickness=2) 
 	
