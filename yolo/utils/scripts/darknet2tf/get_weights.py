"""
This file contains the code to parse DarkNet weight files.
"""

from __future__ import annotations

import io
import numpy as np
import os
import itertools

from typing import Union

from .config_classes import *
from ..dn2dicts import convertConfigFile


# define PathABC type
try:
    PathABC = Union[bytes, str, os.PathLike]
except AttributeError:
    # not Python 3.6+
    import pathlib
    PathABC = Union[bytes, str, pathlib.Path]


def get_size(path: Union[PathABC, io.IOBase]) -> int:
    """
    A unified method to find the size of a file, either by its path or an open
    file object.

    Arguments:
        path: a path (as a str or a Path object) or an open file (which must be
              seekable)

    Return:
        size of the file

    Raises:
        ValueError: the IO object given as path is not open or it not seekable
        FileNotFoundError: the given path is invalid
    """
    if isinstance(path, io.IOBase):
        if path.seekable():
            currentPos = path.tell()
            path.seek(-1, io.SEEK_END)
            size = path.tell()
            path.seek(currentPos)
            return size
        else:
            raise ValueError("IO object must be seekable in order to find the size.")
    else:
        return os.path.getsize(path)


def build_layer(layer_dict, file, prevlayer, net):
    """consturct layer and load weights from file"""
    layer = layer_builder[layer_dict['_type']].from_dict(prevlayer, layer_dict)

    # temprary use for management of routing layers
    if layer._type == "route" and type(layer_dict['layers ']) == tuple:
        route = layer_dict['layers '][1]
        layer.c += net[route + 1].filters
    elif layer._type == "route":
        layer.c //= 2

    if file is not None:
        bytes_read = layer.load_weights(file)
    else:
        bytes_read = 0

    return layer, bytes_read


def read_file(config, weights):
    """read the file and construct weights net list"""
    bytes_read = 0

    if weights is not None:
        major, minor, revision = read_n_int(3, weights)
        bytes_read += 12

        if ((major * 10 + minor) >= 2):
            print("64 seen")
            iseen = read_n_long(1, weights, unsigned=True)[0]
            bytes_read += 8
        else:
            print("32 seen")
            iseen = read_n_int(1, weights, unsigned=True)[0]
            bytes_read += 4

        print(f"major: {major}")
        print(f"minor: {minor}")
        print(f"revision: {revision}")
        print(f"iseen: {iseen}")

    encoder = [None]
    decoder = []
    net = encoder
    outputs = [None]
    for layer_dict in config:
        if layer_dict["_type"] != "decoder_encoder_split":
            layer, num_read = build_layer(layer_dict, weights, net[-1], encoder)
            if layer_dict["_type"] != 'yolo' and layer.shape[-1] != 255:
                net.append(layer)
            else:
                outputs.append(layer)
        else:
            net = decoder
            decoder.append(encoder[-1])

        bytes_read += num_read

    del encoder[0]
    del decoder[0]
    return encoder, decoder, outputs, bytes_read


def interleve_weights(block):
    """merge weights to fit the DarkResnet block style"""
    if len(block) == 0:
        return []
    weights_temp = []
    for layer in block:
        weights = layer.get_weights()
        weights = [tuple(weights[0:3]), tuple(weights[3:])]
        weights_temp.append(weights)
    top, bottom = tuple(zip(*weights_temp))
    weights = list(itertools.chain.from_iterable(top)) + \
        list(itertools.chain.from_iterable(bottom))
    return weights


def get_darknet53_tf_format(net, only_weights=True):
    """convert weights from darknet sequntial to tensorflow weave, Darknet53 Backbone"""
    combo_blocks = []
    for i in range(2):
        layer = net.pop(0)
        combo_blocks.append(layer)
    # ugly code i will document, very tired
    encoder = []
    while len(net) != 0:
        blocks = []
        layer = net.pop(0)
        while layer._type != "shortcut":
            blocks.append(layer)
            layer = net.pop(0)
        encoder.append(blocks)
    new_net = combo_blocks + encoder
    weights = []
    if only_weights:
        for block in new_net:
            if type(block) != list:
                weights.append(block.get_weights())
            else:
                weights.append(interleve_weights(block))
    print("converted/interleved weights for tensorflow format")
    return new_net, weights


def open_if_not_open(file, *args, **kwargs):
    """Takes an input and opens it as a file if it is not already and open file"""
    if isinstance(file, io.IOBase):
        return file
    return open(file, *args, **kwargs)


def load_weights(config_file: Union[PathABC, io.TextIOBase],
                 weights_file: Union[PathABC, io.RawIOBase, io.BufferedIOBase]):
    """
    Parse the config and weights files and read the DarkNet layer's encoder,
    decoder, and output layers. The number of bytes in the file is also returned.

    Args:
        config_file: str, path to yolo config file from Darknet
        weights_file: str, path to yolo weights file from Darknet

    Returns:
        A tuple containing the following components:
            encoder: the encoder as a list of layer Config objects
            decoder: the decoder as a list of layer Config objects
            outputs: the outputs as a list of layer Config objects
    """
<<<<<<< HEAD
    size = get_size(weights_file)
    with open_if_not_open(config_file) as config, \
         open_if_not_open(weights_file, "rb") as weights:
        config = convertConfigFile(config)
=======
    with open_if_not_open(config_file) as config:
        config = convertConfigFile(config)
    size = get_size(weights_file)
    with open_if_not_open(weights_file, "rb") as weights:
>>>>>>> 53536903
        encoder, decoder, outputs, bytes_read = read_file(config, weights)
        print(
            f"bytes_read: {bytes_read}, original_size: {size}, final_position: {weights.tell()}")
    if (bytes_read != size):
        raise IOError('could not read the entire weights file')
    return encoder, decoder, outputs<|MERGE_RESOLUTION|>--- conflicted
+++ resolved
@@ -181,17 +181,10 @@
             decoder: the decoder as a list of layer Config objects
             outputs: the outputs as a list of layer Config objects
     """
-<<<<<<< HEAD
     size = get_size(weights_file)
     with open_if_not_open(config_file) as config, \
          open_if_not_open(weights_file, "rb") as weights:
         config = convertConfigFile(config)
-=======
-    with open_if_not_open(config_file) as config:
-        config = convertConfigFile(config)
-    size = get_size(weights_file)
-    with open_if_not_open(weights_file, "rb") as weights:
->>>>>>> 53536903
         encoder, decoder, outputs, bytes_read = read_file(config, weights)
         print(
             f"bytes_read: {bytes_read}, original_size: {size}, final_position: {weights.tell()}")
