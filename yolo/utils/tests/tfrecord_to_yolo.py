from official.core import exp_factory
from official.modeling import hyperparams
from official.modeling import optimization
from official.modeling.hyperparams import config_definitions as cfg
from official.vision.beta.configs import common
import dataclasses
from typing import ClassVar, Dict, List, Optional, Tuple, Union

from tensorflow.python.ops.gen_array_ops import shape
from tensorflow.python.training import optimizer
from yolo.ops.preprocessing_ops import apply_infos
import tensorflow as tf
from tensorflow.keras.mixed_precision import experimental as mixed_precision

from absl import logging
from official.core import base_task
from official.core import input_reader
from official.core import task_factory
from yolo.configs import yolo as exp_cfg

from official.vision.beta.evaluation import coco_evaluator
from official.vision.beta.dataloaders import tf_example_decoder
from official.vision.beta.dataloaders import tfds_detection_decoders
from official.vision.beta.dataloaders import tf_example_label_map_decoder

from yolo.dataloaders import yolo_input
from yolo.ops import mosaic
from yolo.ops.kmeans_anchors import BoxGenInputReader
from yolo.ops.box_ops import xcycwh_to_yxyx, yxyx_to_xcycwh

from official.vision.beta.ops import box_ops, preprocess_ops
from yolo.modeling.layers import detection_generator
from collections import defaultdict

from typing import Optional
from official.core import config_definitions
from official.modeling import optimization
from official.modeling import performance

import matplotlib.pyplot as plt

OptimizationConfig = optimization.OptimizationConfig
RuntimeConfig = config_definitions.RuntimeConfig

@dataclasses.dataclass
class Parser(hyperparams.Config):
  max_num_instances: int = 200
  letter_box: Optional[bool] = False
  random_flip: bool = True
  random_pad: float = True
  jitter: float = 0.0
  resize: float = 1.0
  jitter_mosaic: float = 0.0
  resize_mosaic: float = 1.0
  sheer: float = 0.0
  aug_rand_angle: float = 0.0
  aug_rand_translate: float = 0.0
  aug_rand_saturation: float = 0.0 #0.7
  aug_rand_brightness: float = 0.0  #0.4
  aug_rand_hue: float = 0.0 #0.1
  aug_scale_min: float = 1.0
  aug_scale_max: float = 1.0
  mosaic_scale_min: float = 1.0
  mosaic_scale_max: float = 1.0
  use_tie_breaker: bool = True
  use_scale_xy: bool = False
  anchor_thresh: float = 0.213
  area_thresh: float = 0.1

# pylint: disable=missing-class-docstring
@dataclasses.dataclass
class TfExampleDecoder(hyperparams.Config):
  regenerate_source_id: bool = False


@dataclasses.dataclass
class TfExampleDecoderLabelMap(hyperparams.Config):
  regenerate_source_id: bool = False
  label_map: str = ''


@dataclasses.dataclass
class DataDecoder(hyperparams.OneOfConfig):
  type: Optional[str] = 'simple_decoder'
  simple_decoder: TfExampleDecoder = TfExampleDecoder()
  label_map_decoder: TfExampleDecoderLabelMap = TfExampleDecoderLabelMap()

@dataclasses.dataclass
class DataConfig(cfg.DataConfig):
  """Input config for training."""
  global_batch_size: int = 1
  # input_path: str = '/media/vbanna/DATA_SHARE/CV/datasets/COCO_raw/records/val*'
  tfds_data_dir: str = "/media/vbanna/DATA_SHARE/CV/datasets/tensorflow"
  tfds_name: str = "coco"
  tfds_split: str = "validation"
  is_training: bool = False
  dtype: str = 'float16'
  decoder: DataDecoder = DataDecoder()
  parser: Parser = Parser()
  shuffle_buffer_size: int = 10000
  tfds_download: bool = True
  cache: bool = False

def coco80_to_coco91_class():  # converts 80-index (val2014) to 91-index (paper)
    # https://tech.amikelive.com/node-718/what-object-categories-labels-are-in-coco-dataset/
    # a = np.loadtxt('data/coco.names', dtype='str', delimiter='\n')
    # b = np.loadtxt('data/coco_paper.names', dtype='str', delimiter='\n')
    # x1 = [list(a[i] == b).index(True) + 1 for i in range(80)]  # darknet to coco
    # x2 = [list(b[i] == a).index(True) if any(b[i] == a) else None for i in range(91)]  # coco to darknet
    x = [1, 2, 3, 4, 5, 6, 7, 8, 9, 10, 11, 13, 14, 15, 16, 17, 18, 19, 20, 21, 22, 23, 24, 25, 27, 28, 31, 32, 33, 34,
         35, 36, 37, 38, 39, 40, 41, 42, 43, 44, 46, 47, 48, 49, 50, 51, 52, 53, 54, 55, 56, 57, 58, 59, 60, 61, 62, 63,
         64, 65, 67, 70, 72, 73, 74, 75, 76, 77, 78, 79, 80, 81, 82, 84, 85, 86, 87, 88, 89, 90]
    return tf.expand_dims(tf.convert_to_tensor(x), axis = 0)

def get_decoder(params):
  if params.tfds_name:
    if params.tfds_name in tfds_detection_decoders.TFDS_ID_TO_DECODER_MAP:
      decoder = tfds_detection_decoders.TFDS_ID_TO_DECODER_MAP[
          params.tfds_name]()
    else:
      raise ValueError('TFDS {} is not supported'.format(params.tfds_name))
  else:
    decoder_cfg = params.decoder.get()
    if params.decoder.type == 'simple_decoder':
      decoder = tf_example_decoder.TfExampleDecoder(
          regenerate_source_id=decoder_cfg.regenerate_source_id)
    elif params.decoder.type == 'label_map_decoder':
      decoder = tf_example_label_map_decoder.TfExampleDecoderLabelMap(
          label_map=decoder_cfg.label_map,
          regenerate_source_id=decoder_cfg.regenerate_source_id)
    else:
      raise ValueError('Unknown decoder type: {}!'.format(
          params.decoder.type))
  return decoder

def build_ds(params, input_context = None):
  decoder = get_decoder(params)

  reader = input_reader.InputReader(
      params,
      dataset_fn=tf.data.TFRecordDataset,
      decoder_fn=decoder.decode)
  dataset = reader.read(input_context=input_context)
  return dataset

import shutil
import os
def write_to_folder(path = "/media/vbanna/DATA_SHARE/CV/datasets/COCO_raw/testing_records/"):
  params = DataConfig()

  dataset = build_ds(params)

<<<<<<< HEAD
  name_set = [
    75162, 
    118921, 
    46847, 
    220819, 
    238147, 
    320370, 
    464018, 
    259335, 
    184205, 
    124429, 
    294908, 
    574411, 
    209728, 
    155192, 
    276146, 
    260020, 
    467468, 
    473121, 
    30465, 
    283441, 
    172595, 
    69959, 
    537907, 
    522665, 
    463611, 
    298137, 
    443818, 
    18149
  ]

  # name_set = [
  #   46847, 
  #   18149, 
  # ]
  name_set = set([str(name) for name in name_set])

  name_set = None
  if os.path.isdir(f"{path}images/"):
    shutil.rmtree(f"{path}images/")
  if os.path.isdir(f"{path}labels/"):
    shutil.rmtree(f"{path}labels/")

  os.mkdir(f"{path}images/")
  os.mkdir(f"{path}labels/")

  lim = 200
=======
  lim = 10
  nte = False
>>>>>>> 5df08b03
  for k, sample in enumerate(dataset):
    if k > lim:
      break
    images = sample["image"]
    boxes = sample["groundtruth_boxes"]
    classes = sample["groundtruth_classes"]
    source_ids = sample["source_id"]

    for i in range(tf.shape(source_ids)[0]):
      name = source_ids[i].numpy().decode('utf-8')

      if name_set is not None and name not in name_set:
        continue

      image = images[i].numpy()
      plt.imsave(f"{path}images/{name}.jpg", image)

      box = yxyx_to_xcycwh(boxes[i])
      classif = classes[i]
<<<<<<< HEAD
      with open(f"{path}labels/{name}.txt", "w") as f:
=======

      if nte:
        no = coco80_to_coco91_class()
        ce = tf.expand_dims(classif, axis = -1)
        ind = ce == tf.cast(no, ce.dtype)
        co = tf.reshape(tf.math.argmax(tf.cast(ind, tf.float32), axis = -1), [-1])
        ind = tf.where(tf.reduce_any(ind, axis = -1))
        classif = tf.gather_nd(co, ind)
        box = tf.gather_nd(box, ind)

      with open(f"{path}/labels/{name}.txt", "w") as f:
>>>>>>> 5df08b03
        for j in range(tf.shape(classif)[0]):
          #value = f"{int(classif[j].numpy())} {float(box[j][1].numpy())} {float(box[j][0].numpy())} {float(box[j][3].numpy())} {float(box[j][2].numpy())}\n"
          value = f"{int(classif[j].numpy())} {float(box[j][0].numpy())} {float(box[j][1].numpy())} {float(box[j][2].numpy())} {float(box[j][3].numpy())}\n"
          f.write(value)
          


  return 


if __name__ == "__main__":
  write_to_folder()<|MERGE_RESOLUTION|>--- conflicted
+++ resolved
@@ -150,7 +150,6 @@
 
   dataset = build_ds(params)
 
-<<<<<<< HEAD
   name_set = [
     75162, 
     118921, 
@@ -198,10 +197,7 @@
   os.mkdir(f"{path}labels/")
 
   lim = 200
-=======
-  lim = 10
   nte = False
->>>>>>> 5df08b03
   for k, sample in enumerate(dataset):
     if k > lim:
       break
@@ -221,9 +217,6 @@
 
       box = yxyx_to_xcycwh(boxes[i])
       classif = classes[i]
-<<<<<<< HEAD
-      with open(f"{path}labels/{name}.txt", "w") as f:
-=======
 
       if nte:
         no = coco80_to_coco91_class()
@@ -235,7 +228,6 @@
         box = tf.gather_nd(box, ind)
 
       with open(f"{path}/labels/{name}.txt", "w") as f:
->>>>>>> 5df08b03
         for j in range(tf.shape(classif)[0]):
           #value = f"{int(classif[j].numpy())} {float(box[j][1].numpy())} {float(box[j][0].numpy())} {float(box[j][3].numpy())} {float(box[j][2].numpy())}\n"
           value = f"{int(classif[j].numpy())} {float(box[j][0].numpy())} {float(box[j][1].numpy())} {float(box[j][2].numpy())} {float(box[j][3].numpy())}\n"
