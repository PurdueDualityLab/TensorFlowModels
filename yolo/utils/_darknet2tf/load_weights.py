--- conflicted
+++ resolved
@@ -49,19 +49,11 @@
   weights = []
   if only_weights:
     for block in new_net:
-<<<<<<< HEAD
-      if type(block) != list:
-        weights.append(block.get_weights())
-      else:
-        weights.append(interleve_weights(block))
-  # print("converted/interleved weights for tensorflow format")
-=======
       if isinstance(block, list):
         weights.append(block.get_weights())
       else:
         weights.append(interleve_weights(block))
   print("converted/interleved weights for tensorflow format")
->>>>>>> 4948ce5e
   return new_net, weights
 
 
@@ -107,7 +99,7 @@
 
 
 def set_darknet_weights(model, weights_list, flat_model=None):
-  if flat_model == None:
+  if flat_model is None:
     zip_fill = flatten_model(model)
   else:
     zip_fill = flat_model
@@ -162,7 +154,7 @@
   head_weights = []
   head_layers = []
   for layer in (head):
-    if layer != None and layer._type == "convolutional":
+    if layer is not None and layer._type == "convolutional":
       head_weights.append(layer.get_weights())
       head_layers.append(layer)
 
@@ -212,19 +204,11 @@
   for block in blocks:
     for layer in block:
       cfg = convs.pop(0)
-<<<<<<< HEAD
       #print(cfg)  #, layer.input_shape)
       layer.set_weights(cfg.get_weights())
     #print()
 
   #print(convs)
-=======
-      print(cfg)  #, layer.input_shape)
-      layer.set_weights(cfg.get_weights())
-    print()
-
-  print(convs)
->>>>>>> 4948ce5e
 
 
 def load_weights_dnBackbone(backbone, encoder, mtype="darknet53"):
