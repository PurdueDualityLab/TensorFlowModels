--- conflicted
+++ resolved
@@ -22,11 +22,7 @@
     self._upsample = upsample
     self._upsample_size = upsample_size
 
-<<<<<<< HEAD
-    self._activation = "leaky" if activation == None else activation
-=======
     self._activation = "leaky" if activation is None else activation
->>>>>>> 4948ce5e
     self._use_sync_bn = use_sync_bn
     self._norm_momentum = norm_momentum
     self._norm_epsilon = norm_epsilon
@@ -61,10 +57,6 @@
           **self._base_config)
       self._upsampling_block = tf.keras.layers.UpSampling2D(
           size=self._upsample_size)
-<<<<<<< HEAD
-    return
-=======
->>>>>>> 4948ce5e
 
   def call(self, inputs):
     x_route = self._route_conv(inputs)
@@ -93,11 +85,7 @@
     super().__init__(**kwargs)
     self._fpn_path_len = fpn_path_len
 
-<<<<<<< HEAD
-    self._activation = "leaky" if activation == None else activation
-=======
     self._activation = "leaky" if activation is None else activation
->>>>>>> 4948ce5e
     self._use_sync_bn = use_sync_bn
     self._norm_momentum = norm_momentum
     self._norm_epsilon = norm_epsilon
@@ -113,10 +101,6 @@
         bias_regularizer=self._bias_regularizer,
         norm_epsilon=self._norm_epsilon,
         norm_momentum=self._norm_momentum)
-<<<<<<< HEAD
-    return
-=======
->>>>>>> 4948ce5e
 
   def get_raw_depths(self, minimum_depth):
     depths = []
@@ -138,10 +122,6 @@
     self.tails = {}
     for level, depth in zip(
         reversed(range(self._min_level, self._max_level + 1)), self._depths):
-<<<<<<< HEAD
-=======
-      print(level, depth)
->>>>>>> 4948ce5e
 
       if level != self._max_level:
         self.resamples[str(level)] = nn_blocks.RouteMerge(
@@ -196,19 +176,11 @@
                bias_regularizer=None,
                **kwargs):
     super().__init__(**kwargs)
-<<<<<<< HEAD
-    self._max_level_process_len = path_process_len if max_level_process_len == None else max_level_process_len
-    self._path_process_len = path_process_len
-    self._embed_spp = embed_spp
-
-    self._activation = "leaky" if activation == None else activation
-=======
     self._max_level_process_len = path_process_len if max_level_process_len is None else max_level_process_len
     self._path_process_len = path_process_len
     self._embed_spp = embed_spp
 
     self._activation = "leaky" if activation is None else activation
->>>>>>> 4948ce5e
     self._use_sync_bn = use_sync_bn
     self._norm_momentum = norm_momentum
     self._norm_epsilon = norm_epsilon
@@ -226,10 +198,6 @@
         norm_momentum=self._norm_momentum)
 
   def build(self, inputs):
-<<<<<<< HEAD
-=======
-    # tf.print(inputs)
->>>>>>> 4948ce5e
     keys = [int(key) for key in inputs.keys()]
     self._min_level = min(keys)
     self._max_level = max(keys)
@@ -242,10 +210,6 @@
 
     for level, depth in zip(
         reversed(range(self._min_level, self._max_level + 1)), self._depths):
-<<<<<<< HEAD
-=======
-      print(level, depth)
->>>>>>> 4948ce5e
       if level == self._max_level:
         self.preprocessors[str(level)] = nn_blocks.DarkRouteProcess(
             filters=depth,
@@ -299,19 +263,11 @@
                **kwargs):
     super().__init__(**kwargs)
     self._path_process_len = path_process_len
-<<<<<<< HEAD
-    self._max_level_process_len = 1 if max_level_process_len == None else max_level_process_len
+    self._max_level_process_len = 1 if max_level_process_len is None else max_level_process_len
 
     self._embed_spp = embed_spp
 
-    self._activation = "leaky" if activation == None else activation
-=======
-    self._max_level_process_len = 1 if max_level_process_len is None else max_level_process_len
-
-    self._embed_spp = embed_spp
-
     self._activation = "leaky" if activation is None else activation
->>>>>>> 4948ce5e
     self._use_sync_bn = use_sync_bn
     self._norm_momentum = norm_momentum
     self._norm_epsilon = norm_epsilon
@@ -336,10 +292,6 @@
     return depths
 
   def build(self, inputs):
-<<<<<<< HEAD
-=======
-    tf.print(inputs)
->>>>>>> 4948ce5e
     keys = [int(key) for key in inputs.keys()]
     self._min_level = min(keys)
     self._max_level = max(keys)
@@ -367,10 +319,6 @@
             repetitions=self._path_process_len,
             insert_spp=False,
             **self._base_config)
-<<<<<<< HEAD
-    return
-=======
->>>>>>> 4948ce5e
 
   def call(self, inputs, training=False):
     outputs = dict()
@@ -408,11 +356,7 @@
     self._max_level_process_len = max_level_process_len
     self._embed_spp = embed_spp
 
-<<<<<<< HEAD
-    self._activation = "leaky" if activation == None else activation
-=======
     self._activation = "leaky" if activation is None else activation
->>>>>>> 4948ce5e
     self._use_sync_bn = use_sync_bn
     self._norm_momentum = norm_momentum
     self._norm_epsilon = norm_epsilon
@@ -436,10 +380,6 @@
         **self._base_config)
 
   def build(self, inputs):
-<<<<<<< HEAD
-=======
-    tf.print(inputs)
->>>>>>> 4948ce5e
     if self._embed_fpn:
       self._fpn = YoloFPN(fpn_path_len=self._fpn_path_len, **self._base_config)
       self._decoder = YoloFPNDecoder(**self._decoder_config)
