--- conflicted
+++ resolved
@@ -22,20 +22,12 @@
     self._decoder = decoder
     self._head = head
     self._filter = filter
-<<<<<<< HEAD
-    return
-=======
->>>>>>> 4948ce5e
 
   def build(self, input_shape):
     self._backbone.build(input_shape)
     nshape = self._backbone.output_shape
     self._decoder.build(nshape)
     super().build(input_shape)
-<<<<<<< HEAD
-    return
-=======
->>>>>>> 4948ce5e
 
   def call(self, inputs, training=False):
     maps = self._backbone(inputs)
@@ -43,17 +35,10 @@
     raw_predictions = self._head(decoded_maps)
     if training:
       return {"raw_output": raw_predictions}
-<<<<<<< HEAD
     else:
       predictions = self._filter(raw_predictions)
       predictions.update({"raw_output": raw_predictions})
       return predictions
-=======
-
-    predictions = self._filter(raw_predictions)
-    predictions.update({"raw_output": raw_predictions})
-    return predictions
->>>>>>> 4948ce5e
 
   @property
   def backbone(self):
@@ -80,11 +65,7 @@
 
 def build_yolo_decoder(input_specs, model_config: yolo.Yolo, l2_regularization):
   activation = model_config.decoder_activation if model_config.decoder_activation != "same" else model_config.norm_activation.activation
-<<<<<<< HEAD
-  if model_config.decoder.version == None:  #custom yolo
-=======
   if model_config.decoder.version is None:  #custom yolo
->>>>>>> 4948ce5e
     model = YoloDecoder(
         embed_spp=model_config.decoder.embed_spp,
         embed_fpn=model_config.decoder.embed_fpn,
@@ -100,11 +81,7 @@
     model.build(input_specs)
     return model
 
-<<<<<<< HEAD
-  if model_config.decoder.type == None or model_config.decoder.type == "regular":  # defaut regular
-=======
   if model_config.decoder.type is None or model_config.decoder.type == "regular":  # defaut regular
->>>>>>> 4948ce5e
     if model_config.decoder.version == "v4":
       model = YoloDecoder(
           embed_spp=False,
@@ -157,28 +134,16 @@
   return model
 
 
-<<<<<<< HEAD
 def build_yolo_filter(model_config: yolo.Yolo, decoder: YoloDecoder):
   model = YoloLayer(
       masks=decoder.masks,
-=======
-def build_yolo_filter(model_config: yolo.Yolo, decoder: YoloDecoder, masks,
-                      xy_scales, path_scales):
-  model = YoloLayer(
-      masks=masks,
->>>>>>> 4948ce5e
       classes=model_config.num_classes,
       anchors=model_config.boxes,
       thresh=model_config.filter.iou_thresh,
       cls_thresh=model_config.filter.class_thresh,
       max_boxes=model_config.filter.max_boxes,
-<<<<<<< HEAD
       path_scale=decoder.path_scales,
       scale_xy=decoder.scale_xy,
-=======
-      path_scale=path_scales,
-      scale_xy=xy_scales,
->>>>>>> 4948ce5e
       use_nms=model_config.filter.use_nms,
       loss_type=model_config.filter.loss_type,
       ignore_thresh=model_config.filter.ignore_thresh)
@@ -194,7 +159,6 @@
       norm_epsilon=model_config.norm_activation.norm_epsilon,
       kernel_regularizer=l2_regularization)
   head.build(input_specs)
-<<<<<<< HEAD
   # print(head.masks, head.scale_xy)
   return head
 
@@ -203,27 +167,13 @@
   # print(model_config.as_dict())
   # print(input_specs)
   # print(l2_regularization)
-=======
-  return head
-
-
-def build_yolo(input_specs, model_config, l2_regularization, masks, xy_scales,
-               path_scales):
-  print(model_config.as_dict())
-  print(input_specs)
-  print(l2_regularization)
->>>>>>> 4948ce5e
 
   backbone = factory.build_backbone(input_specs, model_config,
                                     l2_regularization)
   decoder = build_yolo_decoder(backbone.output_specs, model_config,
                                l2_regularization)
   head = build_yolo_head(backbone.output_specs, model_config, l2_regularization)
-<<<<<<< HEAD
   filter = build_yolo_filter(model_config, head)
-=======
-  filter = build_yolo_filter(model_config, head, masks, xy_scales, path_scales)
->>>>>>> 4948ce5e
 
   model = Yolo(backbone=backbone, decoder=decoder, head=head, filter=filter)
   model.build(input_specs.shape)
