import tensorflow as tf
import tensorflow.keras as ks

import yolo.modeling.building_blocks as nn_blocks
from yolo.modeling.backbones.get_config import build_block_specs

@ks.utils.register_keras_serializable(package='yolo')
class Backbone_Builder(ks.Model):
    def __init__(self, name, config = None, **kwargs):
        self._layer_dict = {"DarkRes": nn_blocks.DarkResidual,
                            "DarkUpsampleRoute": nn_blocks.DarkUpsampleRoute,
                            "DarkBlock": None,
                            }

        # parameters required for tensorflow to recognize ks.Model as not a
        # subclass of ks.Model
        self._model_name = name
        self._input_shape = (None, None, None, 3)

        layer_specs = self._get_model_config(name)
        if layer_specs is None:
            raise Exception("config file not found")

        inputs = ks.layers.Input(shape=self._input_shape[1:])
        output = self._build_struct(layer_specs, inputs)
        print(kwargs)
        super().__init__(inputs=inputs, outputs=output, name = self._model_name)
        return

    def _get_model_config(self, name):
        if name == "darknet53":
            from yolo.modeling.backbones.configs.darknet_53 import darknet53_config
            return build_block_specs(darknet53_config)
<<<<<<< HEAD
        elif name == "darknet_tiny":
            from yolo.modeling.backbones.configs.darknet_tiny import darknet_tiny_config
            return build_block_specs(darknet_tiny_config)
=======
        elif name == "yolov3_tiny":
            from yolo.modeling.backbones.configs.yolov3_tiny import yolov3_tiny_config
            return build_block_specs(yolov3_tiny_config)
>>>>>>> c3b0ca6ae771bfa46419688573a559ffbc05d7f2
        else:
            return None

    def _build_struct(self, net, inputs):
        endpoints = dict()
        x = inputs
        for i, config in enumerate(net):
            x = self._build_block(config, x, f"{config.name}_{i}")
            if config.output:
                endpoints[int(config.filters)] = x
        return endpoints

    def _build_block(self, config, inputs, name):
        x = inputs
        for i in range(config.repititions):
            if config.name == "DarkConv":
                x = nn_blocks.DarkConv(
                    filters=config.filters,
                    kernel_size=config.kernel_size,
                    strides=config.strides,
                    padding=config.padding,
                    name = f"{name}_{i}")(x)
            elif config.name == "darkyolotiny":
                x = nn_blocks.darkyolotiny(
                    filters=config.filters,
                    name = f"{name}_{i}")(x)
            elif config.name == "MaxPool":
                x = ks.layers.MaxPool2D(
                    pool_size=config.kernel_size,
                    strides=config.strides,
                    padding=config.padding,
                    name = f"{name}_{i}")(x)
            elif config.name == "darkyolotiny":
                x = nn_blocks.darkyolotiny(
                    filters=config.filters,
                    strides = config.strides,
                    name = f"{name}_{i}")(x)
            else:
                layer = self._layer_dict[config.name]
                x = layer(
                    filters=config.filters,
                    downsample=config.downsample,
                    name = f"{name}_{i}")(x)
        return x

model = Backbone_Builder("darknet_tiny")
model.summary()
# print(config)
# with tf.keras.utils.CustomObjectScope({'Backbone_Builder': Backbone_Builder}):
#     data = tf.keras.models.model_from_json(config)
#     print(data)<|MERGE_RESOLUTION|>--- conflicted
+++ resolved
@@ -31,15 +31,12 @@
         if name == "darknet53":
             from yolo.modeling.backbones.configs.darknet_53 import darknet53_config
             return build_block_specs(darknet53_config)
-<<<<<<< HEAD
         elif name == "darknet_tiny":
             from yolo.modeling.backbones.configs.darknet_tiny import darknet_tiny_config
             return build_block_specs(darknet_tiny_config)
-=======
         elif name == "yolov3_tiny":
             from yolo.modeling.backbones.configs.yolov3_tiny import yolov3_tiny_config
             return build_block_specs(yolov3_tiny_config)
->>>>>>> c3b0ca6ae771bfa46419688573a559ffbc05d7f2
         else:
             return None
 
