import tensorflow as tf
import tensorflow.keras as ks
from yolo.modeling.building_blocks import DarkConv
from yolo.modeling.building_blocks import DarkRouteProcess
from yolo.modeling.building_blocks import DarkUpsampleRoute
# for testing
from yolo.modeling.backbones.backbone_builder import Backbone_Builder

from . import configs

<<<<<<< HEAD
=======
import importlib

>>>>>>> ec08f853
#@ks.utils.register_keras_serializable(package='yolo')
class Yolov3Head(tf.keras.Model):
    def __init__(self, model="regular", classes=80, boxes=9, cfg_dict = None, **kwargs):
        self._cfg_dict = cfg_dict
        self._classes = classes
<<<<<<< HEAD
        self._boxes = boxes 
        self._model_name = model
=======
        self._boxes = boxes
        self._layer_dict = {"routeproc": DarkRouteProcess,
                            "upsampleroute": DarkUpsampleRoute}
>>>>>>> ec08f853

        self._cfg_dict = self.load_dict_cfg(model)
        self._layer_keys = list(self._cfg_dict.keys())
        self._conv_depth = boxes//len(self._layer_keys) * (classes + 5)

        inputs, input_shapes, routes, upsamples, prediction_heads = self._get_attributes()
        outputs = self._connect_layers(routes, upsamples, prediction_heads, inputs)
        super().__init__(inputs=inputs, outputs=outputs, name=model, **kwargs)
        self._input_shape = input_shapes
        return

    @staticmethod
    def load_dict_cfg(model):
        try:
            return importlib.import_module('.yolov3_' + model, package=configs.__package__).head
        except ModuleNotFoundError as e:
            if e.name == configs.__package__ + '.yolov3_' + model:
                raise ValueError(f"Invlid backbone '{name}'") from e
            else:
                raise

    def _get_attributes(self):
        inputs = dict()
        input_shapes = dict()
        routes = dict()
        upsamples = dict()
        prediction_heads = dict()

        for key in self._layer_keys:
            path_keys = self._cfg_dict[key]

            inputs[key] = ks.layers.Input(shape=[None, None, path_keys["depth"]])
            input_shapes[key] = tf.TensorSpec([None, None, None, path_keys["depth"]])

            if type(path_keys["upsample"]) != type(None):
                args = path_keys["upsample_conditions"]
                layer = path_keys["upsample"]
                upsamples[key] = layer(**args)

            args = path_keys["processor_conditions"]
            layer = path_keys["processor"]
            routes[key] = layer(**args)

            args = path_keys["output_conditions"]
            prediction_heads[key] = DarkConv(filters=self._conv_depth + path_keys["output-extras"],**args)
        return inputs, input_shapes, routes, upsamples, prediction_heads

    def _connect_layers(self, routes, upsamples, prediction_heads, inputs):
        outputs = dict()
        layer_in = inputs[self._layer_keys[0]]
        for i in range(len(self._layer_keys)):
            x = routes[self._layer_keys[i]](layer_in)
            if i + 1 < len(self._layer_keys):
                x_next = inputs[self._layer_keys[i + 1]]
                layer_in = upsamples[self._layer_keys[i + 1]]([x[0], x_next])

            if type(x) == list or type(x) == tuple:
                outputs[self._layer_keys[i]] = prediction_heads[self._layer_keys[i]](x[1])
            else:
                outputs[self._layer_keys[i]] = prediction_heads[self._layer_keys[i]](x)
        return outputs
    
    def get_config():
        layer_config = {"cfg_dict": self._cfg_dict, 
                        "classes": self._classes, 
                        "boxes": self._boxes, 
                        "model": self._model_name}
        layer_config.update(super().get_config())
        return layer_config<|MERGE_RESOLUTION|>--- conflicted
+++ resolved
@@ -8,24 +8,15 @@
 
 from . import configs
 
-<<<<<<< HEAD
-=======
 import importlib
 
->>>>>>> ec08f853
 #@ks.utils.register_keras_serializable(package='yolo')
 class Yolov3Head(tf.keras.Model):
     def __init__(self, model="regular", classes=80, boxes=9, cfg_dict = None, **kwargs):
         self._cfg_dict = cfg_dict
         self._classes = classes
-<<<<<<< HEAD
         self._boxes = boxes 
         self._model_name = model
-=======
-        self._boxes = boxes
-        self._layer_dict = {"routeproc": DarkRouteProcess,
-                            "upsampleroute": DarkUpsampleRoute}
->>>>>>> ec08f853
 
         self._cfg_dict = self.load_dict_cfg(model)
         self._layer_keys = list(self._cfg_dict.keys())
@@ -39,11 +30,13 @@
 
     @staticmethod
     def load_dict_cfg(model):
+        if self._cfg_dict != None:
+            return self._cfg_dict
         try:
             return importlib.import_module('.yolov3_' + model, package=configs.__package__).head
         except ModuleNotFoundError as e:
             if e.name == configs.__package__ + '.yolov3_' + model:
-                raise ValueError(f"Invlid backbone '{name}'") from e
+                raise ValueError(f"Invlid head '{name}'") from e
             else:
                 raise
 
