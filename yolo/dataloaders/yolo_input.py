--- conflicted
+++ resolved
@@ -16,7 +16,6 @@
 class Parser(parser.Parser):
   """Parser to parse an image and its annotations into a dictionary of tensors."""
 
-<<<<<<< HEAD
   def __init__(self,
                image_w=416,
                image_h=416,
@@ -40,32 +39,6 @@
                anchors=None,
                seed=10,
                dtype="float16"):
-=======
-  def __init__(
-      self,
-      image_w=416,
-      image_h=416,
-      num_classes=80,
-      fixed_size=False,
-      jitter_im=0.1,
-      jitter_boxes=0.005,
-      use_tie_breaker=True,
-      min_level=3,
-      max_level=5,
-      masks=None,
-      max_process_size=608,
-      min_process_size=320,
-      max_num_instances=200,
-      random_flip=True,
-      pct_rand=0.5,
-      aug_rand_saturation=True,
-      aug_rand_brightness=True,
-      aug_rand_zoom=True,
-      aug_rand_hue=True,
-      anchors=None,
-      seed=10,
-  ):
->>>>>>> 4948ce5e
     """Initializes parameters for parsing annotations in the dataset.
         Args:
           image_w: a `Tensor` or `int` for width of input image.
@@ -98,12 +71,6 @@
     self._net_down_scale = 2**max_level
 
     self._num_classes = num_classes
-<<<<<<< HEAD
-=======
-    self._key_dict = {f"{key}": key for key in range(min_level, max_level + 1)}
-    print(self._key_dict)
-
->>>>>>> 4948ce5e
     self._image_w = (image_w // self._net_down_scale) * self._net_down_scale
     self._image_h = self._image_w if image_h == None else (
         image_h // self._net_down_scale) * self._net_down_scale
@@ -129,7 +96,6 @@
     self._aug_rand_zoom = aug_rand_zoom
     self._aug_rand_hue = aug_rand_hue
 
-<<<<<<< HEAD
     self._seed = seed
 
     if dtype == "float16":
@@ -145,16 +111,6 @@
 
   def _build_grid(self, raw_true, width, batch=False, use_tie_breaker=False):
     mask = self._masks
-=======
-    self._builder = preprocessing_ops.GTBuilder(self._num_classes,
-                                                self._use_tie_breaker)
-
-    self._seed = seed
-
-  def _build_grid(self, raw_true, width, batch=False, use_tie_breaker=False):
-    mask = self._masks
-    print(raw_true["bbox"].dtype)
->>>>>>> 4948ce5e
     for key in self._masks.keys():
       if not batch:
         mask[key] = preprocessing_ops.build_grided_gt(
@@ -164,16 +120,8 @@
         mask[key] = preprocessing_ops.build_batch_grided_gt(
             raw_true, self._masks[key], width // 2**int(key), self._num_classes,
             raw_true["bbox"].dtype, use_tie_breaker)
-<<<<<<< HEAD
 
       mask[key] = tf.cast(mask[key], self._dtype)
-=======
-      # tf.print(key, "  ", tf.shape(mask[key]))
-      # width_ = width//(2 ** int(key))
-      # dtype = raw_true["bbox"].dtype
-      # mask[key] = self._builder.gt(raw_true, self._masks[key], width_, dtype)
-
->>>>>>> 4948ce5e
     return mask
 
   def _parse_train_data(self, data):
@@ -187,7 +135,6 @@
 
     shape = tf.shape(data["image"])
     image = data["image"] / 255
-<<<<<<< HEAD
     boxes = data['groundtruth_boxes']
     width = shape[0]
     height = shape[1]
@@ -201,23 +148,6 @@
 
     image_shape = tf.shape(image)[:2]
 
-=======
-    image = tf.image.resize(image,
-                            (self._max_process_size, self._max_process_size))
-    if self._aug_rand_brightness:
-      image = tf.image.random_brightness(
-          image=image, max_delta=.1)  # Brightness
-    if self._aug_rand_saturation:
-      image = tf.image.random_saturation(
-          image=image, lower=0.75, upper=1.25)  # Saturation
-    if self._aug_rand_hue:
-      image = tf.image.random_hue(image=image, max_delta=.3)  # Hue
-    image = tf.clip_by_value(image, 0.0, 1.0)
-    boxes = data['groundtruth_boxes']
-    image_shape = tf.shape(image)[:2]
-
-    self._random_flip = False
->>>>>>> 4948ce5e
     if self._random_flip:
       image, boxes, _ = preprocess_ops.random_horizontal_flip(
           image, boxes, seed=self._seed)
@@ -254,7 +184,6 @@
           default_height=self._image_h,
           target_width=randscale * self._net_down_scale,
           target_height=randscale * self._net_down_scale)
-<<<<<<< HEAD
     image = tf.image.resize(image, (416, 416), preserve_aspect_ratio=False)
 
     if self._aug_rand_brightness:
@@ -266,9 +195,6 @@
     if self._aug_rand_hue:
       image = tf.image.random_hue(image=image, max_delta=.3)  # Hue
     image = tf.clip_by_value(image, 0.0, 1.0)
-=======
-
->>>>>>> 4948ce5e
     best_anchors = preprocessing_ops.get_best_anchor(
         boxes, self._anchors, width=self._image_w, height=self._image_h)
 
@@ -287,7 +213,6 @@
 
     labels = {
         "source_id": data["source_id"],
-<<<<<<< HEAD
         "bbox": tf.cast(boxes, self._dtype),
         "classes": tf.cast(classes, self._dtype),
         "area": tf.cast(area, self._dtype),
@@ -295,15 +220,6 @@
         "best_anchors": tf.cast(best_anchors, self._dtype),
         "width": width,
         "height": height,
-=======
-        "bbox": boxes,
-        "classes": classes,
-        "area": area,
-        "is_crowd": is_crowd,
-        "best_anchors": best_anchors,
-        "width": shape[1],
-        "height": shape[2],
->>>>>>> 4948ce5e
         "num_detections": tf.shape(data["groundtruth_classes"])[0],
     }
 
@@ -325,7 +241,6 @@
         """
 
     shape = tf.shape(data["image"])
-<<<<<<< HEAD
     image = data["image"] / 255
     boxes = data['groundtruth_boxes']
     width = shape[0]
@@ -334,11 +249,6 @@
     image, boxes = preprocessing_ops.fit_preserve_aspect_ratio(
         image, boxes, width=width, height=height, target_dim=self._image_w)
     boxes = box_utils.yxyx_to_xcycwh(boxes)
-=======
-    image = preprocessing_ops.scale_image(
-        data["image"], resize=True, w=self._image_w, h=self._image_h)
-    boxes = box_utils.yxyx_to_xcycwh(data["groundtruth_boxes"])
->>>>>>> 4948ce5e
 
     best_anchors = preprocessing_ops.get_best_anchor(
         boxes, self._anchors, width=self._image_w, height=self._image_h)
@@ -357,7 +267,6 @@
 
     labels = {
         "source_id": data["source_id"],
-<<<<<<< HEAD
         "bbox": tf.cast(boxes, self._dtype),
         "classes": tf.cast(classes, self._dtype),
         "area": tf.cast(area, self._dtype),
@@ -365,15 +274,6 @@
         "best_anchors": tf.cast(best_anchors, self._dtype),
         "width": width,
         "height": height,
-=======
-        "bbox": boxes,
-        "classes": classes,
-        "area": area,
-        "is_crowd": is_crowd,
-        "best_anchors": best_anchors,
-        "width": shape[1],
-        "height": shape[2],
->>>>>>> 4948ce5e
         "num_detections": tf.shape(data["groundtruth_classes"])[0],
     }
 
