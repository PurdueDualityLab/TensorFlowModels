from yolo.tasks import image_classification as imc
from yolo.utils.demos import utils, coco
from yolo.tasks import yolo
from yolo.configs import yolo as yolocfg
from yolo.configs import darknet_classification as dcfg
from official.core import input_reader
from yolo.dataloaders import yolo_input as YOLO_Detection_Input
from yolo.dataloaders import classification_input
from yolo.dataloaders.decoders import tfds_coco_decoder
from yolo.ops import box_ops
import matplotlib.pyplot as plt
import dataclasses
from official.modeling import hyperparams
from official.core import config_definitions as cfg
import tensorflow as tf

from yolo.modeling.layers import detection_generator
from official.vision.beta.ops import box_ops as bops
from official.vision.beta.tasks import retinanet
from official.vision.beta.configs import retinanet as retcfg

from official.core import train_utils
from official.modeling import performance
from official.core import task_factory
from yolo.run import load_model
from yolo.utils.run_utils import prep_gpu

prep_gpu()


def test_yolo_input_task():
  # with tf.device('/CPU:0'):
  experiment = "yolo_custom"
  # config_path = ["yolo/configs/experiments/yolov4/tpu/512-wd.yaml"]
  config_path = ["yolo/configs/experiments/yolov4-csp/tpu/640.yaml"]
  # config_path = ["yolo/configs/experiments/yolov4-csp-anchor-free/tpu/640-cstm2.yaml"]

  config = train_utils.ParseConfigOptions(
      experiment=experiment, config_file=config_path)
  params = train_utils.parse_configuration(config)
  config = params.task

  # anchor gen testing
  # config.model.boxes = None

  task = task_factory.get_task(params.task)

  config.train_data.global_batch_size = 1
  config.validation_data.global_batch_size = 1

  config.train_data.dtype = 'float32'
  config.validation_data.dtype = 'float32'

  config.validation_data.shuffle_buffer_size = 1
  config.train_data.shuffle_buffer_size = 1

  # if config.train_data.input_path == '':
  config.coco91to80 = False
  config.train_data.tfds_name = 'coco'
  config.validation_data.tfds_name = 'coco'
  config.train_data.tfds_split = 'train'
  config.validation_data.tfds_split = 'validation'
  config.train_data.tfds_data_dir = '/Users/vishnubanna/tensorflow_datasets'
  config.validation_data.tfds_data_dir = '/Users/vishnubanna/tensorflow_datasets'
  config.train_data.input_path = ''
  config.validation_data.input_path = ''
  # else:
  #   config.train_data.input_path = '/media/vbanna/DATA_SHARE/CV/datasets/COCO_raw/records/train*'
  #   config.validation_data.input_path = '/media/vbanna/DATA_SHARE/CV/datasets/COCO_raw/records/val*'

  with tf.device('/CPU:0'):
    train_data = task.build_inputs(config.train_data)
    test_data = task.build_inputs(config.validation_data)
  return train_data, test_data, config


def test_retinanet_input_task():
  with tf.device('/CPU:0'):
    config = retcfg.RetinaNetTask()
    task = retinanet.RetinaNetTask(config)

    # loading both causes issues, but oen at a time is not issue, why?
    config.train_data.dtype = 'float32'
    config.validation_data.dtype = 'float32'
    config.train_data.tfds_name = 'coco'
    config.validation_data.tfds_name = 'coco'
    config.train_data.tfds_split = 'train'
    config.validation_data.tfds_split = 'validation'
    train_data = task.build_inputs(config.train_data)
    test_data = task.build_inputs(config.validation_data)
  return train_data, test_data


def test_classification_input():
  with tf.device('/CPU:0'):
    config = dcfg.ImageClassificationTask()

    task = imc.ImageClassificationTask(config)
    # config.train_data.dtype = "float32"
    # config.validation_data.dtype = "float32"
    train_data = task.build_inputs(config.train_data)
    test_data = task.build_inputs(config.validation_data)
  return train_data, test_data


def test_classification_pipeline():
  dataset, dsp = test_classification_input()
  for l, (i, j) in enumerate(dataset):
    plt.imshow(i[0].numpy())
    plt.show()
    if l > 30:
      break
  return


import time


def test_yolo_pipeline(is_training=True, num=30):
  dataset, dsp, config = test_yolo_input_task()
  print(dataset, dsp)
  # shind = 3
  dip = 0
  if config.model.num_classes == 80:
    drawer = utils.DrawBoxes(
        labels=coco.get_coco_names(
            path="yolo/dataloaders/dataset_specs/coco.names"),
        thickness=2,
        classes=91)
  else:
    drawer = utils.DrawBoxes(
        labels=coco.get_coco_names(
            path="yolo/dataloaders/dataset_specs/coco-91.names"),
        thickness=2,
        classes=91)
  ltime = time.time()

  data = dataset if is_training else dsp
  data = data.take(num)
  for l, (i, j) in enumerate(data):
    ftime = time.time()
    i_ = tf.image.draw_bounding_boxes(i, j['bbox'], [[1.0, 0.0, 1.0]])

    gt = j['true_conf']
    inds = j['inds']

    obj3 = tf.clip_by_value(gt['3'][..., 0], 0.0, 1.0)
    obj4 = tf.clip_by_value(gt['4'][..., 0], 0.0, 1.0)
    obj5 = tf.clip_by_value(gt['5'][..., 0], 0.0, 1.0)

    for shind in range(1):
      fig, axe = plt.subplots(1, 4)

      image = i[shind]
      boxes = j["bbox"][shind]
      classes = j["classes"][shind]
      confidence = j["classes"][shind]

      draw_dict = {
          'bbox': boxes,
          'classes': classes,
          'confidence': confidence,
      }
      # print(tf.cast(bops.denormalize_boxes(boxes, image.shape[:2]), tf.int32))
      image = drawer(image, draw_dict)

      (true_box, ind_mask, true_class, best_iou_match, num_reps) = tf.split(
          j['upds']['5'], [4, 1, 1, 1, 1], axis=-1)

      # true_xy = true_box[shind][..., 0:2] * 20
      # ind_xy = tf.cast(j['inds']['5'][shind][..., 0:2], true_xy.dtype)
      # x, y = tf.split(ind_xy, 2, axis=-1)
      # ind_xy = tf.concat([y, x], axis=-1)
      # tf.print(true_xy - ind_xy, summarize=-1)
      axe[0].imshow(image)
      axe[1].imshow(obj3[shind].numpy())
      axe[2].imshow(obj4[shind].numpy())
      axe[3].imshow(obj5[shind].numpy())

      fig.set_size_inches(18.5, 6.5, forward=True)
      plt.tight_layout()
      plt.show()

    ltime = time.time()

    if l >= 30:
      break


def time_pipeline(num=100):
  dataset, dsp, config = test_yolo_input_task()
  # dataset = dataset.take(100000)
  # print(dataset, dataset.cardinality())
  times = []
  ltime = time.time()
  for l, (i, j) in enumerate(dataset):
    ftime = time.time()

    times.append(ftime - ltime)
    ltime = time.time()
    print(times[-1], l)
    if l >= num:
      break

  plt.plot(times)
  plt.show()

  print(f"total time {sum(times)}")


def reduce(obj):
  return tf.math.ceil(
      tf.clip_by_value(
          tf.reduce_max(
              tf.reduce_sum(
                  tf.reshape(
                      obj, [obj.shape[0], obj.shape[1], obj.shape[2], 3, 3, 4]),
                  axis=-1),
              axis=-1), 0.0, 1.0))


def test_ret_pipeline():
  dataset, dsp = test_retinanet_input_task()
  print(dataset, dsp)

  shind = 0
  dip = 0
  drawer = utils.DrawBoxes(labels=coco.get_coco_names(), thickness=1)
  dfilter = detection_generator.YoloFilter()
  ltime = time.time()

  data = dsp
  data = data.take(10)

  lim1 = 0
  lim2 = 3
  for l, (i, j) in enumerate(data):
    ftime = time.time()

    i2 = drawer(i, j)  #
    i = tf.image.draw_bounding_boxes(i, j['bbox'], [[1.0, 0.0, 1.0]])

    gt = j['box_targets']

    obj3 = gt['3']
    obj4 = gt['4']
    obj5 = gt['5']
    obj6 = gt['6']
    obj7 = gt['7']

    obj3 = reduce(obj3)
    obj4 = reduce(obj4)
    obj5 = reduce(obj5)
    obj6 = reduce(obj6)
    obj7 = reduce(obj7)

    fig, axe = plt.subplots(1, 7)

    axe[0].imshow(i2[shind])
    axe[1].imshow(i[shind])
    axe[2].imshow(obj3[shind].numpy())
    axe[3].imshow(obj4[shind].numpy())
    axe[4].imshow(obj5[shind].numpy())
    axe[5].imshow(obj6[shind].numpy())
    axe[6].imshow(obj7[shind].numpy())

    fig.set_size_inches(10.5, 8.5, forward=True)
    plt.tight_layout()
    plt.show()

    ltime = time.time()

    if l >= 10:
      break


if __name__ == '__main__':
<<<<<<< HEAD
  time_pipeline(num=100)
  # test_yolo_pipeline(is_training=True, num=20)
  test_yolo_pipeline(is_training=False, num=11)
=======
  # time_pipeline(num=100)
  test_yolo_pipeline(is_training=True, num=20)
  # test_yolo_pipeline(is_training=False, num=11)
>>>>>>> 178e7a91
<|MERGE_RESOLUTION|>--- conflicted
+++ resolved
@@ -275,12 +275,6 @@
 
 
 if __name__ == '__main__':
-<<<<<<< HEAD
-  time_pipeline(num=100)
-  # test_yolo_pipeline(is_training=True, num=20)
-  test_yolo_pipeline(is_training=False, num=11)
-=======
   # time_pipeline(num=100)
   test_yolo_pipeline(is_training=True, num=20)
-  # test_yolo_pipeline(is_training=False, num=11)
->>>>>>> 178e7a91
+  # test_yolo_pipeline(is_training=False, num=11)