import tensorflow as tf
import tensorflow.keras.backend as K
import matplotlib.pyplot as plt
import copy

from .preprocessing_ops import _scale_image, _get_yolo_box, _get_best_anchor, _jitter_boxes, _translate_image, _get_tf_box, _build_grided_gt
from .random_ops import _box_scale_rand, _jitter_rand, _translate_rand
<<<<<<< HEAD

class YoloParser():
    def __init__(self, 
=======
from .generic_parser import DatasetParser

class YoloParser(DatasetParser):
    def __init__(self,
>>>>>>> 0edbd8b1
                image_w = 416,
                image_h = 416,
                num_classes = 80,
                fixed_size = False,
                jitter_im = 0.1,
                jitter_boxes = 0.005,
                net_down_scale = 32,
                path_scales = None,
                max_process_size = 608,
                min_process_size = 320,
                pct_rand = 0.5,
                use_tie_breaker = True,
                masks = None,
                anchors = None):

        self._image_w = image_w
        self._image_h = image_h
        self._num_classes = num_classes
        self._fixed_size = fixed_size
        self._jitter_im = 0.0 if jitter_im == None else jitter_im
        self._jitter_boxes = 0.0 if jitter_boxes == None else jitter_boxes
        self._net_down_scale = net_down_scale
        self._max_process_size = max_process_size
        self._min_process_size = min_process_size
        self._pct_rand = pct_rand
        self._path_scales = path_scales
        self._use_tie_breaker = use_tie_breaker
        self._masks = {"1024": [6,7,8], "512":[3,4,5], "256":[0,1,2]} if masks == None else masks
        self._anchors = anchors # use K means to find boxes if it is None
        return

    def _unbatched_processing(self, data):
        image = _scale_image(data["image"], square = True, square_w = self._max_process_size)
        boxes = _get_yolo_box(data["objects"]["bbox"])
        classes = tf.one_hot(data["objects"]["label"], depth = self._num_classes)
        best_anchor = _get_best_anchor(boxes, self._anchors, self._image_w)
        return {"image": image, "bbox": boxes, "label": classes, "best_anchor": best_anchor}

    def _batched_processing(self, data, is_training = True):
        randscale = self._image_w//self._net_down_scale
        if not self._fixed_size and is_training:
            randscale = tf.py_function(_box_scale_rand, [self._min_process_size//self._net_down_scale,
                                                         self._max_process_size//self._net_down_scale,
                                                         randscale,
                                                         self._pct_rand], tf.int32)

        if self._jitter_im != 0.0 and is_training:
            translate_x, translate_y = tf.py_function(_translate_rand, [self._jitter_im], [tf.float32, tf.float32])
        else:
            translate_x, translate_y = 0.0, 0.0

        if self._jitter_boxes != 0.0 and is_training:
            j_x, j_y, j_w, j_h = tf.py_function( _jitter_rand, [self._jitter_boxes], [tf.float32, tf.float32, tf.float32, tf.float32])
        else:
            j_x, j_y, j_w, j_h = 0.0, 0.0, 1.0, 1.0

        image = tf.image.resize(data["image"], size = (randscale * 32, randscale * 32)) # Random Resize
        image = tf.image.random_brightness(image=image, max_delta=.1) # Brightness
        image = tf.image.random_saturation(image=image, lower = 0.75, upper=1.25) # Saturation
        image = tf.image.random_hue(image=image, max_delta=.1) # Hue
        image = tf.clip_by_value(image, 0.0, 1.0)

        image = tf.image.resize(image, size = (randscale * self._net_down_scale, randscale * self._net_down_scale))
        image = _translate_image(image , translate_x, translate_y)
        boxes = _jitter_boxes(data["bbox"], translate_x, translate_y, j_x, j_y, j_w, j_h)
        label = tf.concat([boxes, data["label"], data["best_anchor"]], axis = -1)
        return {"image": image, "label": label, "randscale": randscale}

    def _label_format_gt(self, data):
        masks = self._masks
        randscale = data["randscale"]
        for key in masks.keys():
            masks[key] = _build_grided_gt(data["label"], tf.convert_to_tensor(self._masks[key], dtype= tf.float32), randscale, self._use_tie_breaker)
            if self._path_scales == None:
                randscale *= 2
            else:
                randscale = randscale * self._path_scales[key]
        return data["image"], masks

    def unbatched_process_fn(self, is_training):
        def parse(tensor_set):
            return self._unbatched_processing(tensor_set)
        return parse

    def batched_process_fn(self, is_training):
        def parse(tensor_set):
            return self._batched_processing(tensor_set, is_training = is_training)
        return parse

    def build_gt(self, is_training):
        def parse(tensor_set):
            return self._label_format_gt(tensor_set)
        return parse

if __name__ == "__main__":
    import tensorflow_datasets as tfds
    coco, info = tfds.load('coco', split = 'train', with_info= True)

    parser = YoloParser(use_tie_breaker=False, anchors=[(10,13),  (16,30),  (33,23), (30,61),  (62,45),  (59,119), (116,90),  (156,198),  (373,326)])
    process_1 = parser.unbatched_process_fn(is_training = True)
    process_2 = parser.batched_process_fn(is_training = False)
    process_3 = parser.build_gt(is_training = True)
    coco = coco.map(process_1).padded_batch(10)
    coco = coco.map(process_2)
    coco = coco.map(process_3)

    for k in coco.take(10):
        print()
        # boxes = _get_tf_box(k["label"][..., :4])
        # image = tf.image.draw_bounding_boxes(k["image"], boxes, [[1.0, 0.0, 0.0]])
        # tf.print(k["randscale"], k["label"][..., :4])
        # plt.imshow(image.numpy()[0])
        # plt.show()<|MERGE_RESOLUTION|>--- conflicted
+++ resolved
@@ -5,16 +5,10 @@
 
 from .preprocessing_ops import _scale_image, _get_yolo_box, _get_best_anchor, _jitter_boxes, _translate_image, _get_tf_box, _build_grided_gt
 from .random_ops import _box_scale_rand, _jitter_rand, _translate_rand
-<<<<<<< HEAD
-
-class YoloParser():
-    def __init__(self, 
-=======
-from .generic_parser import DatasetParser
+from .Parser import DatasetParser
 
 class YoloParser(DatasetParser):
     def __init__(self,
->>>>>>> 0edbd8b1
                 image_w = 416,
                 image_h = 416,
                 num_classes = 80,
