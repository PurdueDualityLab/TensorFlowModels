--- conflicted
+++ resolved
@@ -108,19 +108,11 @@
     tfds_name: coco
     tfds_split: validation
     dtype: float32
-<<<<<<< HEAD
-    is_training: false
-    drop_remainder: true
-    parser:
-      max_num_instances: 300
-      letter_box: False
-=======
     is_training: True
     drop_remainder: true
     parser:
       max_num_instances: 300
       letter_box: null
->>>>>>> 5df08b03
       random_flip: False
       aug_rand_saturation: 0.0
       aug_rand_brightness: 0.0
@@ -152,18 +144,6 @@
     is_training: false
     drop_remainder: true
     parser:
-<<<<<<< HEAD
-      max_num_instances: 200
-      letter_box: False
-      use_tie_breaker: True
-      use_scale_xy: True
-      anchor_thresh: 4.0
-      area_thresh: 0.0
-  weight_decay: 0.0005
-  annotation_file: null
-  load_darknet_weights: true
-  darknet_load_decoder: true
-=======
       max_num_instances: 300
       letter_box: true
       use_tie_breaker: True
@@ -171,7 +151,6 @@
       anchor_thresh: 4.0
       stride: 64
       best_match_only: True
->>>>>>> 5df08b03
   weight_decay: 0.0005
   annotation_file: null
   load_darknet_weights: true
