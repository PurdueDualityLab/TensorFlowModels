runtime:
  distribution_strategy: 'mirrored'
  mixed_precision_dtype: 'float16'
  loss_scale: "dynamic"
  num_gpus: 2
task:
  smart_bias_lr: 0.1
  model:
    base:
      # backbone:
      #   type: 'darknet'
      #   darknet:
      #     model_id: 'altered_cspdarknet53'
      # decoder:
      #   version: v4
      #   type: csp
      backbone:
        type: 'darknet'
        darknet:
          model_id: 'cspdarknettiny'
      decoder:
        version: v4
        type: tiny
      darknet_weights_file: 'cache://yolov4-csp.weights'
      darknet_weights_cfg: 'cache://yolov4-csp.cfg'
    num_classes: 80
    smart_bias: true
    boxes: ['[12.0, 16.0]',
            '[19.0, 36.0]',
            '[40.0, 28.0]',
            '[36.0, 75.0]', 
            '[76.0, 55.0]', 
            '[72.0, 146.0]', 
            '[142.0, 110.0]', 
            '[192.0, 243.0]', 
            '[459.0, 401.0]']
    input_size: [640, 640, 3]
    dynamic_conv: false
    boxes_per_scale: 3
    max_level: 5
    min_level: 3
    norm_activation:
      activation: mish
      norm_epsilon: 0.001
      norm_momentum: 0.99
      use_sync_bn: False
    filter:
      loss_type:  
        'all': ciou
      iou_normalizer: 
        'all': 0.05
      cls_normalizer: 
        'all': 0.5
      obj_normalizer: 
        '5': 0.4
        '4': 1.0
        '3': 4.0
      new_cords:
        'all': True
      objectness_smooth: 
        'all': 1.0
      scale_xy:
        'all': 2.0
      max_boxes: 300
      nms_type: greedy
      iou_thresh: 0.001
      nms_thresh: 0.60
      pre_nms_points: 5000
      use_scaled_loss: true
  train_data:
    global_batch_size: 2
    tfds_data_dir: '/media/vbanna/DATA_SHARE/CV/datasets/tensorflow'
    tfds_download: true
    tfds_name: coco
    tfds_split: train
    dtype: float32
    is_training: false
    drop_remainder: true
    parser:
<<<<<<< HEAD
      max_num_instances: 300
      letter_box: False
      random_flip: False
      aug_rand_saturation: 0.0
      aug_rand_brightness: 0.0
      aug_rand_hue: 0.0
      aug_scale_min: 1.0
      aug_scale_max: 1.0
      aug_rand_translate: 0.0
      area_thresh: 0.0
      random_pad: False
=======
      max_num_instances: 200
      letter_box: True
      random_flip: True
      aug_rand_saturation: 1.7
      aug_rand_brightness: 1.5
      aug_rand_hue: 0.1
      aug_scale_min: 0.1
      aug_scale_max: 1.9
      aug_rand_translate: 0.1
      area_thresh: 0.1
      random_pad: true
>>>>>>> 9ebfbf47
      use_tie_breaker: True
      use_scale_xy: True
      anchor_thresh: 0.20
      mosaic: 
        output_resolution: [640, 640]
<<<<<<< HEAD
        max_resolution: 
        mosaic_frequency: 0.0
=======
        max_resolution: 640
        mosaic_frequency: 1.0
>>>>>>> 9ebfbf47
        mosaic_crop_mode: 'scale'
        aspect_ratio_mode: 'crop'
        crop_area_mosaic: [0.1, 1.9]
        crop_area: [0.25, 1.0]
        jitter: 0.4
  validation_data:
    global_batch_size: 2
    tfds_data_dir: '/media/vbanna/DATA_SHARE/CV/datasets/tensorflow'
    tfds_download: true
    tfds_name: coco
    tfds_split: validation
    dtype: float32
    is_training: false
    drop_remainder: true
    parser:
      max_num_instances: 200
<<<<<<< HEAD
      letter_box: True
=======
      letter_box: true
>>>>>>> 9ebfbf47
      use_tie_breaker: True
      use_scale_xy: True
      anchor_thresh: 4.0
      best_match_only: True
  weight_decay: 0.0005
  annotation_file: null
  # load_darknet_weights: true
  # darknet_load_decoder: true
trainer:
  train_steps: 375625 # 160 epochs at 64 batchsize -> 500500 * 64/2
  validation_steps: 1000
  steps_per_loop: 1000
  summary_interval: 1000
  validation_interval: 1000 #00
  checkpoint_interval: 1000
  optimizer_config:
    # ema:
    #   average_decay: 0.9999
    #   trainable_weights_only: false
    #   dynamic_decay: True
    learning_rate:
      type: cosine_epoch
      cosine_epoch:
        initial_learning_rate: 0.01
        name: Cosine
        alpha: 0.2
        decay_steps: 556875
        steps_per_epoch: 1875
    optimizer:
      type: scaled_sgd
      scaled_sgd:
        momentum: 0.937
        momentum_start: 0.8
        nesterov: True
        warmup_steps: 5625 
        name: SGD
    warmup:
      type: 'linear'
      linear:
        warmup_steps: 5625 #learning rate rises from 0 to 0.0013 over 1000 steps<|MERGE_RESOLUTION|>--- conflicted
+++ resolved
@@ -77,19 +77,6 @@
     is_training: false
     drop_remainder: true
     parser:
-<<<<<<< HEAD
-      max_num_instances: 300
-      letter_box: False
-      random_flip: False
-      aug_rand_saturation: 0.0
-      aug_rand_brightness: 0.0
-      aug_rand_hue: 0.0
-      aug_scale_min: 1.0
-      aug_scale_max: 1.0
-      aug_rand_translate: 0.0
-      area_thresh: 0.0
-      random_pad: False
-=======
       max_num_instances: 200
       letter_box: True
       random_flip: True
@@ -101,19 +88,13 @@
       aug_rand_translate: 0.1
       area_thresh: 0.1
       random_pad: true
->>>>>>> 9ebfbf47
       use_tie_breaker: True
       use_scale_xy: True
       anchor_thresh: 0.20
       mosaic: 
         output_resolution: [640, 640]
-<<<<<<< HEAD
-        max_resolution: 
-        mosaic_frequency: 0.0
-=======
         max_resolution: 640
         mosaic_frequency: 1.0
->>>>>>> 9ebfbf47
         mosaic_crop_mode: 'scale'
         aspect_ratio_mode: 'crop'
         crop_area_mosaic: [0.1, 1.9]
@@ -130,11 +111,7 @@
     drop_remainder: true
     parser:
       max_num_instances: 200
-<<<<<<< HEAD
-      letter_box: True
-=======
       letter_box: true
->>>>>>> 9ebfbf47
       use_tie_breaker: True
       use_scale_xy: True
       anchor_thresh: 4.0
