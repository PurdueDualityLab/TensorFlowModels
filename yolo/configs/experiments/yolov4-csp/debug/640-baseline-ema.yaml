runtime:
  distribution_strategy: 'tpu'
  mixed_precision_dtype: 'bfloat16'
task:
  coco91to80: True
  smart_bias_lr: 0.1
  model:
    base:
      backbone:
        type: 'darknet'
        darknet:
          model_id: 'altered_cspdarknet53'
      decoder:
        version: v4
        type: csp
    num_classes: 80
    smart_bias: true
    boxes: ['[12.0, 16.0]',
            '[19.0, 36.0]',
            '[40.0, 28.0]',
            '[36.0, 75.0]', 
            '[76.0, 55.0]', 
            '[72.0, 146.0]', 
            '[142.0, 110.0]', 
            '[192.0, 243.0]', 
            '[459.0, 401.0]']
    input_size: [640, 640, 3]
    boxes_per_scale: 3
    max_level: 5
    min_level: 3
    norm_activation:
      activation: mish
      norm_epsilon: 0.0001
      norm_momentum: 0.97
      use_sync_bn: true
    filter:
      loss_type:  
        'all': ciou
      iou_normalizer: 
        'all': 0.05
      cls_normalizer: 
        'all': 0.3 #0.3 # 0.5
      obj_normalizer: 
        '5': 0.28 #0.4
        '4': 0.70 #1.0
        '3': 2.80 #4.0
      new_cords:
        'all': True
      objectness_smooth: 
        'all': 1.0
      scale_xy:
        'all': 2.0
      max_boxes: 300
      nms_type: iou
      iou_thresh: 0.001
      nms_thresh: 0.60
      pre_nms_points: 5000
      use_scaled_loss: true
  train_data:
<<<<<<< HEAD
    global_batch_size: 64
=======
    global_batch_size: 128
>>>>>>> 5df08b03
    dtype: float32
    input_path: 'gs://cam2-datasets/coco/train*'
    is_training: true
    shuffle_buffer_size: 10
    drop_remainder: true
    parser:
      max_num_instances: 300
      letter_box: True
      random_flip: True
      aug_rand_saturation: 1.7
      aug_rand_brightness: 1.5
      aug_rand_hue: 0.1
      aug_scale_min: 0.1
      aug_scale_max: 1.9
      aug_rand_translate: 0.1
      area_thresh: 0.1
      random_pad: False
      use_tie_breaker: True
      use_scale_xy: True
      anchor_thresh: 4.0
      best_match_only: True
      mosaic: 
        output_resolution: [640, 640]
        max_resolution: 720
        mosaic_frequency: 1.0
        mosaic_crop_mode: 'scale'
        aspect_ratio_mode: 'letter'
        crop_area_mosaic: [0.1, 1.9]
  validation_data:
    global_batch_size: 8
    dtype: float32
    input_path: 'gs://cam2-datasets/coco/val*'
    is_training: false
    shuffle_buffer_size: 10000
    drop_remainder: true
    parser:
      max_num_instances: 300
      letter_box: true
      use_tie_breaker: True
      use_scale_xy: True
      anchor_thresh: 4.0
      best_match_only: True
  weight_decay: 0.001
  annotation_file: null
trainer:
  train_steps: 281250 # 160 epochs at 64 batchsize -> 500500 * 64/2
  validation_steps: 625
  steps_per_loop: 5000
  summary_interval: 5000
  validation_interval: 10000 #00
  checkpoint_interval: 5000
  optimizer_config:
    ema:
      average_decay: 0.9999
      trainable_weights_only: False
      dynamic_decay: True
    learning_rate:
      type: cosine_epoch
      cosine_epoch:
        initial_learning_rate: 0.01
        name: Cosine
        alpha: 0.2
        decay_steps: 278438
        steps_per_epoch: 937
    optimizer:
      type: sgd_dymo
      sgd_dymo:
        momentum: 0.937
        momentum_start: 0.8
        nesterov: True
        warmup_steps: 2812 
        name: SGD
    warmup:
      type: 'linear'
      linear:
        warmup_steps: 2812 #learning rate rises from 0 to 0.0013 over 1000 steps<|MERGE_RESOLUTION|>--- conflicted
+++ resolved
@@ -57,11 +57,7 @@
       pre_nms_points: 5000
       use_scaled_loss: true
   train_data:
-<<<<<<< HEAD
-    global_batch_size: 64
-=======
     global_batch_size: 128
->>>>>>> 5df08b03
     dtype: float32
     input_path: 'gs://cam2-datasets/coco/train*'
     is_training: true
