runtime:
  distribution_strategy: mirrored
  mixed_precision_dtype: float16
  loss_scale: "dynamic"
  num_gpus: 1
task:
  model:
    base: v4
    num_classes: 80
    _boxes: ['[12.0, 16.0]', '[19.0, 36.0]', '[40.0, 28.0]', '[36.0, 75.0]', '[76.0,55.0]', '[72.0, 146.0]', '[142.0, 110.0]', '[192.0, 243.0]', '[459.0, 401.0]']
    _input_size: null
    boxes_per_scale: 3
    max_level: 5
    min_level: 3
    norm_activation:
      activation: mish
      norm_epsilon: 0.001
      norm_momentum: 0.99
      use_sync_bn: false
    decoder_activation: leaky
    filter:
      anchor_generation_scale: 416
      ignore_thresh: 0.7
      loss_type: ciou
      max_boxes: 200
      use_tie_breaker: true
  train_data:
    global_batch_size: 32 # 64 batch size
    shuffle_buffer_size: 200
    tfds_data_dir: ''
    tfds_download: true
    tfds_name: coco/2017
    tfds_split: train
    drop_remainder: true
    dtype: float16
    input_path: ''
    is_training: true
    parser:
      fixed_size: false
      image_h: 416
      image_w: 416
      aug_rand_saturation: true
      aug_rand_brightness: true
      aug_rand_zoom: true
      aug_rand_hue: true
      seed: 10
    shuffle_buffer_size: 10000
  validation_data:
    global_batch_size: 8
    tfds_data_dir: ''
    tfds_download: true
    tfds_name: coco/2017
    tfds_split: validation
    dtype: float16
    input_path: ''
    is_training: false
    parser:
      image_h: 416
      image_w: 416
      aug_rand_saturation: true
      aug_rand_brightness: true
      aug_rand_zoom: true
      aug_rand_hue: true
      shuffle_buffer_size: 10000
    shuffle_buffer_size: 2
  weight_decay: 0.0005
  init_checkpoint: ''
  annotation_file: null
  gradient_clip_norm: 0.0
  load_darknet_weights: true
  darknet_load_decoder: False
trainer:
  train_steps: 1001000 # 160 epochs at 64 batchsize -> 500500 * 64/16
<<<<<<< HEAD
  validation_steps: 1000
  steps_per_loop: 10000
  validation_interval: 10000
  summary_interval: 10000
  checkpoint_interval: 10000
=======
  validation_steps: 625
  steps_per_loop: 1000
  validation_interval: 1000
  summary_interval: 1000
  checkpoint_interval: 1000
>>>>>>> 31902155
  optimizer_config:
    learning_rate:
      type: stepwise
      stepwise:
        boundaries: [800000, 900000] # [400000, 450000]
        name: PiecewiseConstantDecay
        values: [0.00065, 0.000065, 0.0000065] #[0.0013, 0.00013, 0.000013]
    optimizer:
      type: sgd
      sgd:
        momentum: 0.949
        name: SGD
    warmup:
      type: 'linear'
      linear:
        warmup_steps: 1000 #learning rate rises from 0 to 0.0013 over 1000 steps<|MERGE_RESOLUTION|>--- conflicted
+++ resolved
@@ -71,19 +71,11 @@
   darknet_load_decoder: False
 trainer:
   train_steps: 1001000 # 160 epochs at 64 batchsize -> 500500 * 64/16
-<<<<<<< HEAD
-  validation_steps: 1000
-  steps_per_loop: 10000
-  validation_interval: 10000
-  summary_interval: 10000
-  checkpoint_interval: 10000
-=======
   validation_steps: 625
   steps_per_loop: 1000
   validation_interval: 1000
   summary_interval: 1000
   checkpoint_interval: 1000
->>>>>>> 31902155
   optimizer_config:
     learning_rate:
       type: stepwise
