--- conflicted
+++ resolved
@@ -105,6 +105,10 @@
     neck: Optional[Dict] = None #"regular"
     head: Optional[Dict] = None #"regular"
     head_filter: YoloLayer = YoloLayer()
+    _boxes: List[str] = dataclasses.field(default_factory=lambda:["12, 16", "19, 36", "40, 28", "36, 75", "76, 55", "72, 146", "142, 110" ,"192, 243", "459, 401"])
+    masks: Dict = dataclasses.field(default_factory=lambda: {5: [6, 7, 8], 4: [3, 4, 5], 3: [0, 1, 2]})
+    path_scales: Dict = dataclasses.field(default_factory=lambda: {5: 32, 4: 16, 3: 8})
+    x_y_scales: Dict = dataclasses.field(default_factory=lambda: {5: 1.05, 4: 1.1, 3: 1.2})
     use_tie_breaker: bool = None
 
 @dataclasses.dataclass
@@ -113,7 +117,10 @@
     backbone: Optional[Dict] = None #"regular"
     head: Optional[Dict] = None #"regular"
     head_filter: YoloLayer = YoloLayer()
-
+    _boxes: List[str] = dataclasses.field(default_factory=lambda:["10, 13", "16, 30", "33, 23", "30, 61", "62, 45", "59, 119", "116, 90" ,"156, 198", "373, 326"])
+    masks: Dict = dataclasses.field(default_factory=lambda: {5: [6, 7, 8], 4: [3, 4, 5], 3: [0, 1, 2]})
+    path_scales: Dict = dataclasses.field(default_factory=lambda: {5: 32, 4: 16, 3: 8})
+    x_y_scales: Dict = dataclasses.field(default_factory=lambda: {5: 1.0, 4: 1.0, 3: 1.0})
     use_tie_breaker: bool = None
 
 @dataclasses.dataclass
@@ -122,7 +129,10 @@
     backbone: Optional[Dict] = None #"regular"
     head: Optional[Dict] = None #"spp"
     head_filter: YoloLayer = YoloLayer()
-
+    _boxes: List[str] = dataclasses.field(default_factory=lambda:["10, 13", "16, 30", "33, 23", "30, 61", "62, 45", "59, 119", "116, 90" ,"156, 198", "373, 326"])
+    masks: Dict = dataclasses.field(default_factory=lambda: {5: [6, 7, 8], 4: [3, 4, 5], 3: [0, 1, 2]})
+    path_scales: Dict = dataclasses.field(default_factory=lambda: {5: 32, 4: 16, 3: 8})
+    x_y_scales: Dict = dataclasses.field(default_factory=lambda: {5: 1.0, 4: 1.0, 3: 1.0})
     use_tie_breaker: bool = None
 
 @dataclasses.dataclass
@@ -131,7 +141,10 @@
     backbone: Optional[Dict] = None #"tiny"
     head: Optional[Dict] = None #"tiny"
     head_filter: YoloLayer = YoloLayer()
-
+    _boxes: List[str] = dataclasses.field(default_factory=lambda:["10, 14", "23, 27", "37, 58","81, 82", "135, 169", "344, 319"])
+    masks: Dict = dataclasses.field(default_factory=lambda: {5: [3, 4, 5], 3: [0, 1, 2]})
+    path_scales: Dict = dataclasses.field(default_factory=lambda: {5: 32, 3: 8})
+    x_y_scales: Dict = dataclasses.field(default_factory=lambda: {5: 1.0, 3: 1.0})
     use_tie_breaker: bool = None
 
 @dataclasses.dataclass
@@ -166,15 +179,6 @@
     head_from_darknet: bool = False
 
 
-<<<<<<< HEAD
-
-
-
-
-
-
-    
-=======
 @exp_factory.register_config_factory('yolo_v4_coco')
 def yolo_v4_coco() -> cfg.ExperimentConfig:
   """COCO object detection with YOLO."""
@@ -237,5 +241,4 @@
           'task.validation_data.is_training != None'
       ])
 
-  return config
->>>>>>> d2cec415
+  return config