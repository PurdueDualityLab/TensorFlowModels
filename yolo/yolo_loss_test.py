--- conflicted
+++ resolved
@@ -98,7 +98,6 @@
   for p, image in enumerate(test_data):
     if p >= lim:
       break
-<<<<<<< HEAD
 
     i, k = image 
     id = str(int(k['source_id'][0].numpy()))
@@ -108,22 +107,6 @@
     elif p >= lim:
       break
     # plt.imshow(tf.cast(i[0], tf.float32).numpy())
-    a = task.validation_step(image, model)
+    a = task.debug_step(image, model, optimizer)
     # a = task.train_step(image, model, optimizer)
-    print(id, a['loss'].numpy())
-=======
-    i, k = image
-    id = k['source_id'][0]
-    # plt.imshow(tf.cast(i[0], tf.float32).numpy())
-    a = task.validation_step(image, model)
-    # a = task.train_step(image, model, optimizer)
-
-    # pred = model(image)
-    # image = tf.image.draw_bounding_boxes(tf.cast(image, tf.flaot32),
-    #                                      tf.cast(pred['bbox'], tf.flaot32),
-    #                                      [[0, 0, 1]])
-
-    # plt.imshow(image[0])
-
-    print(id.numpy(), a['loss'].numpy())
->>>>>>> 9ebfbf47
+    print(id, a['loss'].numpy())