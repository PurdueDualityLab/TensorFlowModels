import cv2
import datetime
import colorsys
import numpy as np
import time

import threading as t
from queue import Queue

import tensorflow as tf
import tensorflow.keras as ks
import tensorflow.keras.backend as K

from yolo.utils.run_utils import support_windows
from yolo.utils.run_utils import prep_gpu
from yolo.utils.demos.coco import draw_box
from yolo.utils.demos.coco import get_draw_fn
from yolo.utils.demos.coco import gen_colors
from yolo.utils.demos.coco import get_coco_names
from yolo.utils.demos.coco import int_scale_boxes
from yolo.utils.demos import utils


class FastVideo(object):
  """
<<<<<<< HEAD
    program for faster object detection in TensorFlow. Algorithm was tested on RTX 2070 Super with Intel Core i5-4500k CPU. The first 2-3 seconds of 
    the video diplayed may be too fast or too slow as the algorithem is designed to converge to the most optimal FPS based on the input source. This also 
    may only be noticeable on webcam input. Think of it as configuration time, or the set up time. This algorithem requires GPU to work correctly. 
=======
    program for faster object detection in TensorFlow. Algorithm was tested on RTX 2070 Super with Intel Core i5-4500k CPU. The first 2-3 seconds of
    the video diplayed may be too fast or too slow as the algorithem is designed to converge to the most optimal FPS based on the input source. This also
    may only be noticeable on webcam input. Think of it as configuration time, or the set up time. This algorithem requires GPU to work correctly.
>>>>>>> 4948ce5e

    using a default model:
      cap = BufferVideo("test.mp4", model = "regular", process_width=416, process_height=416)
      cap.run()

    using a non-default model:
      prep_gpu()
      with tf.device("/GPU:0"):
        model = build_model(name = "regular", w = 416, h = 416)
      cap = BufferVideo(0, model = model, process_width=416, process_height=416)
      cap.run()


    Args:
        file_name: a string for the video file you would like tensorflow to process, or an integer for the webcam youd would like to use
        model: a string in {"regular", "tiny", "spp"} for the yolo model you would like to use. if None, regular will be used as defualt.
          if a non standard model is used, you may also pass in a regular keras model, but the implemented error checking is not garunteed to function
        preprocess_function: python function to preprocess images input into the model, if none out default preprocessing function is used
        process_width: the integer width that the model should reshape the input to prior to input, 416 by default
        process_height: the integer height that the model should reshape the input to prior to input, 416 by default
        classes: integer number of possible classes that could be predicted, if none is provided, 80 will be used as the default from the COCO dataset
        labels: a List[string] of the name of the class associated with each neural net prediction, if nothing is provided, the default COCO labels will be used
        preprocess_with_gpu: boolean for wether you would like to do the pre processing on the gpu or cpu. some devices lack the memory capability to
          run 2 piplines on one graphics device, so the default is set to the CPU, but the program could work faster by using the GPU,
          by about 2 to 3 fps at high resolutions (1080p or higher)
        gpu_device: string for the device you would like to use to run the model, if the model you pass in is not standard make sure you prep
          the model on the same device that you pass in, by default /GPU:0
        preprocess_gpu: the gpu device you would like to use to preprocess the image if you have multiple. by default use the first /GPU:0

    Raises:
        IOError: the video file you would like to use is not found
        Exception: the model you input is a string and is not in the list of supported models

    """

  def __init__(self,
               file_name,
               model=None,
               preprocess_function=None,
               process_width=416,
               process_height=416,
               disp_h=720,
               classes=80,
               labels=None,
               print_conf=True,
               max_batch=None,
               wait_time=None,
               preprocess_with_gpu=False,
               scale_que=1,
               policy="float16",
               gpu_device="/GPU:0",
               preprocess_gpu="/GPU:0"):
    self._cap = cv2.VideoCapture(file_name)
    if not self._cap.isOpened():
      raise IOError("video file was not found")

    #support for ANSI cahracters in windows
    support_windows()

    self._file = file_name
    self._fps = 120000000

    self._gpu_device = gpu_device
    if preprocess_with_gpu:
      self._pre_process_device = preprocess_gpu
    else:
      self._pre_process_device = "/CPU:0"

    # self._cap.set(3, int(960))
    # self._cap.set(4, int(720))
    # self._cap.set(cv2.CAP_PROP_FPS, int(30))
    print(self._cap.get(3), self._cap.get(4))

    self._preprocess_function = preprocess_function
    self._height = int(self._cap.get(4)) if disp_h == None else disp_h
    self._og_height = int(self._cap.get(4))
    self._width = int(self._cap.get(3) * (self._height / self._og_height))
    self._classes = classes
    self._p_width = process_width
    self._p_height = process_height
    self._policy = policy
    self._model = model

    # fast but as close to one 2 one as possible
    if max_batch == None:
      if file_name == 0:
        self._batch_size = 5  # 40 fps more conistent frame to frame
      else:
        # faster but more potential for delay from input to output
        if tf.keras.mixed_precision.experimental.global_policy(
        ).name == "mixed_float16" or tf.keras.mixed_precision.experimental.global_policy(
        ).name == "float16":
          #self._batch_size = 9 # 45 fps faster but less frame to frame consistent, it will remain consistant, but there is opertunity for more frames to be loaded than
          self._batch_size = 5
        else:
          self._batch_size = 3

        if process_width > 416 or process_height > 416:
          self._batch_size = 3
    else:
      self._batch_size = max_batch

    self._colors = gen_colors(self._classes)

    if labels == None:
      self._labels = get_coco_names(
          path="yolo/dataloaders/dataset_specs/coco.names")
    else:
      self._labels = labels

    self._draw_fn = utils.DrawBoxes(
        classes=classes,
        labels=self._labels,
        display_names=print_conf,
        thickness=1)
    #get_draw_fn(self._colors, self._labels, print_conf)

    self._load_que = Queue(self._batch_size * scale_que)
    self._display_que = Queue(1 * scale_que)
    self._running = True

    self._dynamic_wt = wait_time == 'dynamic'
    if not self._dynamic_wt:
      self._wait_time = utils.get_wait_time(wait_time, max_batch)
    else:
      self._wait_time = 0.0001

    self._read_fps = 1
    self._prev_display_fps = 1
    self._display_fps = 1
    self._latency = -1
    self._batch_proc = 1
    self._frames = 1
    self._obj_detected = -1
    return

  def _preprocess(self, image):
    # flip the image to make it mirror if you are using a webcam
    if type(self._file) == int:
      image = tf.image.flip_left_right(image)
    image = tf.cast(image, dtype=tf.float32)
    image = image / 255
    #tf.print(" ", end = "\r")
    return image

  def read(self, lock=None):
    """ read video frames in a thread """
    # init the starting variables to calculate FPS
    start = time.time()
    l = 0
    tick = 0
    timeout = 0
    process_device = self._pre_process_device
    if self._preprocess_function == None:
      preprocess = self._preprocess
    else:
      preprocess = self._preprocess_function
    try:
      while (self._cap.isOpened() and self._running):
        # wait for que to get some space, if waiting too long, error occured and return
        while self._load_que.full() and self._running:
          timeout += 1
          time.sleep(self._wait_time * 5)
          if not self._running:
            return
          if timeout >= self._fps:
            print(
                "[EXIT] an error has occured, frames are not being pulled from que"
            )
            return
        if not self._running:
          return

        # with the CPU load and process an image
        timeout = 0
        success, image = self._cap.read()
        if not success:
          break
        with tf.device(process_device):
          e = datetime.datetime.now()
          image = preprocess(image)
          # then dump the image on the que
          self._load_que.put(image)
          f = datetime.datetime.now()

        # compute the reading FPS
        l += 1
        if time.time() - start - tick >= 1:
          tick += 1
          #store the reading FPS so it can be printed clearly
          self._read_fps = l
          l = 0
        # sleep for default 0.01 seconds, to allow other functions the time to catch up or keep pace
        time.sleep(self._wait_time)
    except ValueError:
      self._running = False
      raise
    except Exception as e:
      #print ("reading", e)
      self._running = False
      #time.sleep(10)
      raise e
    self._running = False
    return

  def display(self):
<<<<<<< HEAD
    """ 
        display the processed images in a thread, for models expected output format see tf.image.combined_non_max_suppression
        https://www.tensorflow.org/api_docs/python/tf/image/combined_non_max_suppression
=======
    """
    display the processed images in a thread, for models expected output format see tf.image.combined_non_max_suppression
    https://www.tensorflow.org/api_docs/python/tf/image/combined_non_max_suppression
>>>>>>> 4948ce5e
        """
    # init the starting variables to calculate FPS
    try:
      start = time.time()
      l = 0
      tick = 0
      while (self._cap.isOpened() and self._running):
        # if the display que is empty, nothing has been processed, just wait for an image to arrive
        # do not timeout ever as too long does not garuntee an error
        while self._display_que.empty() and self._running:
          time.sleep(self._wait_time)
          if not self._running:
            return
        if not self._running:
          return

        # get the images, the predictions placed on the que via the run function (the model)
        image, pred = self._display_que.get()
        image = self._draw_fn(image, pred)

        # there is potential for the images to be processed in batches, so for each image in the batch draw the boxes and the predictions and the confidence
        for i in range(image.shape[0]):
          # self._obj_detected = draw_box(image[i], boxes[i],
          #                               classes[i], conf[i],
          #                               self._draw_fn)

          #display the frame then wait in case something else needs to catch up
          cv2.imshow("frame", image[i])
          time.sleep(self._wait_time)

          #compute the display fps
          l += 1
          if time.time() - start - tick >= 1:
            tick += 1
            # store the fps to diplayed to the user
            self._display_fps = l
            l = 0
          if cv2.waitKey(1) & 0xFF == ord('q') or not self._running:
            break
    except ValueError:
      self._running = False
      raise
    except Exception as e:
      #print ("display", e)
      self._running = False
      #time.sleep(10)
      raise e
    self._running = False
    return

  def run(self):
    # init the model
    model = self._model
    gpu_device = self._gpu_device

    # print processing information
    print(f"capture (width, height): ({self._width},{self._height})")
    print(f"Yolo Possible classes: {self._classes}")

    if self._preprocess_function == None:
      preprocess = self._preprocess
    else:
      preprocess = self._preprocess_function

    # get one frame and put it inthe process que to get the process started
    if self._cap.isOpened():
      success, image = self._cap.read()
      with tf.device(self._pre_process_device):
        e = datetime.datetime.now()
        image = preprocess(image)
        self._load_que.put(image)
        f = datetime.datetime.now()
      with tf.device(self._gpu_device):
        pimage = tf.image.resize(image, (self._p_width, self._p_height))
        pimage = tf.expand_dims(pimage, axis=0)
        if hasattr(model, "predict"):
          predfunc = model.predict
          print("using pred function")
        else:
          predfunc = model
          print("using call function")
    else:
      return

    # start a thread to load frames
    load_thread = t.Thread(target=self.read, args=())
    load_thread.start()

    # start a thread to display frames
    display_thread = t.Thread(target=self.display, args=())
    display_thread.start()

    try:
      # while the captue is open start processing frames
      while (self._cap.isOpened()):
        # in case the load que has many frames in it, load one batch
        proc = []
        for i in range(self._batch_size):
          if self._load_que.empty():
            break
          value = self._load_que.get()
          proc.append(value)
          # for debugging
          # we can watch it catch up to real time
          # print(len(self._load_que.queue), end= " ")

        # if the que was empty the model is ahead, and take abreak to let the other threads catch up
        if len(proc) == 0:
          time.sleep(self._wait_time)
          continue
          #print()

        # log time and process the batch loaded in the for loop above
        a = datetime.datetime.now()
        with tf.device(self._gpu_device):
          image = tf.convert_to_tensor(proc)
          pimage = tf.image.resize(image, (self._p_width, self._p_height))
          pred = predfunc(pimage)
          if image.shape[1] != self._height:
            image = tf.image.resize(image, (self._height, self._width))
        b = datetime.datetime.now()

        # computation latency to see how much delay between input and output
        if self._frames >= 1000:
          self._frames = 0
          self._latency = -1

        # compute the latency
        if self._latency != -1:
          self._latency += (b - a)
        else:
          self._latency = (b - a)

        # compute the number of frames processed, used to compute the moving average of latency
        self._frames += image.shape[0]
        self._batch_proc = image.shape[0]
        timeout = 0

        # if the display que is full, do not put anything, just wait for a ms
        while self._display_que.full() and not self._running:
          time.sleep(self._wait_time)

        # put processed frames on the display que
        self._display_que.put((image, pred))

        if self._dynamic_wt:
          if self._prev_display_fps > self._display_fps:
            self._wait_time = self._wait_time + 0.01 * self._wait_time
            self._prev_display_fps = self._display_fps * 0.1 + 0.9 * self._prev_display_fps
          else:
            self._wait_time = self._wait_time - 0.02 * self._wait_time
            self._prev_display_fps = self._display_fps * 0.1 + 0.9 * self._prev_display_fps

        #print everything
        self.print_opt()
<<<<<<< HEAD
=======
        #self._prev_display_fps = self._display_fps * 0.4 + 0.6 * self._prev_display_fps
>>>>>>> 4948ce5e
        if not self._running:
          raise

      # join the laoding thread and diplay thread
      load_thread.join()
      display_thread.join()

      # close the video capture and destroy all open windows
      self._cap.release()
      cv2.destroyAllWindows()
    except KeyboardInterrupt:
      # arbitrary keyboard input
      self.print_opt()
      print("\n\n\n\n\n::: Video File Stopped -> KeyBoard Interrupt :::")
      self._running = False

      # join the laoding thread and diplay thread
      load_thread.join()
      display_thread.join()

      # close the video capture and destroy all open windows
      self._cap.release()
      cv2.destroyAllWindows()
    except Exception as e:
      # arbitrary keyboard input
      self.print_opt()
      print(f"\n\n\n\n\n::: Video File Complete ::: or error  -> -> ->{e}")
      self._running = False
      time.sleep(5)

      # join the laoding thread and diplay thread
      load_thread.join()
      display_thread.join()

      # close the video capture and destroy all open windows
      self._cap.release()
      cv2.destroyAllWindows()
    return

  def print_opt(self):
    #make everything print pretty using ANSI
    print(
        f"                                \rlatency:, \033[1;32;40m{self._latency/self._frames * 1000} \033[0m ms",
        end="\n")
    print(
        "                                 \rread fps: \033[1;34;40m%d\033[0m " %
        (self._read_fps),
        end="\n")
    print(
        "                                 \rdisplay fps: \033[1;34;40m%d\033[0m"
        % (self._display_fps),
        end="\n")
    print(
        "                                 \rbatch processed: \033[1;37;40m%d\033[0m"
        % (self._batch_proc),
        end="\n")
    print(
        "                                 \rwait time: \033[1;37;40m%0.15f\033[0m"
        % (self._wait_time),
        end="\n")
    print(
        "                                 \rfps avg: \033[1;37;40m%0.5f\033[0m"
        % (self._prev_display_fps),
        end="\n")
    print("\033[F\033[F\033[F\033[F\033[F\033[F\033[F", end="\n")
    return


def func(inputs):
  boxes = inputs["bbox"]
  classifs = inputs["confidence"]
  nms = tf.image.combined_non_max_suppression(
      tf.expand_dims(boxes, axis=2), classifs, 200, 200, 0.5, 0.5)
  return {
      "bbox": nms.nmsed_boxes,
      "classes": nms.nmsed_classes,
      "confidence": nms.nmsed_scores,
  }


def get_model(model):

  @tf.function
  def ret(image):
    outs = model.call(image, training=False)

    with tf.device('cpu:0'):
      boxes = tf.cast(outs["bbox"], tf.float32)
      classifs = tf.cast(outs["confidence"], tf.float32)
      nms = tf.image.combined_non_max_suppression(
          tf.expand_dims(boxes, axis=2), classifs, 200, 200, 0.5, 0.5)

      fouts = {
          "bbox": tf.cast(nms.nmsed_boxes, tf.float32),
          "classes": tf.cast(nms.nmsed_classes, tf.float32),
          "confidence": tf.cast(nms.nmsed_scores, tf.float32),
      }
    return fouts

  return ret


if __name__ == "__main__":
  from yolo.utils.run_utils import prep_gpu
  from yolo.configs import yolo as exp_cfg
  from yolo.tasks.yolo import YoloTask
  import yolo.utils.export.tensor_rt as trt
  prep_gpu()

  from tensorflow.keras.mixed_precision import experimental as mixed_precision
  mixed_precision.set_policy("mixed_float16")
  # mixed_precision.set_policy("float32")

  config = exp_cfg.YoloTask(
      model=exp_cfg.Yolo(
          base='v4',
          min_level=3,
          norm_activation=exp_cfg.common.NormActivation(activation="mish"),
          #norm_activation = exp_cfg.common.NormActivation(activation="leaky"),
          #_boxes = ['(10, 14)', '(23, 27)', '(37, 58)', '(81, 82)', '(135, 169)', '(344, 319)'],
          #_boxes = ["(10, 13)", "(16, 30)", "(33, 23)","(30, 61)", "(62, 45)", "(59, 119)","(116, 90)", "(156, 198)", "(373, 326)"],
          _boxes=[
              '(12, 16)', '(19, 36)', '(40, 28)', '(36, 75)', '(76, 55)',
              '(72, 146)', '(142, 110)', '(192, 243)', '(459, 401)'
          ],
<<<<<<< HEAD
          filter=exp_cfg.YoloLossLayer(use_nms=False)))
=======
          filter=exp_cfg.YoloLossLayer(use_nms=True)))
>>>>>>> 4948ce5e

  # config = exp_cfg.YoloTask(model=exp_cfg.Yolo(base='v3',
  #                     min_level=3,
  #                     #norm_activation = exp_cfg.common.NormActivation(activation="mish"),
  #                     norm_activation = exp_cfg.common.NormActivation(activation="leaky"),
  #                     #_boxes = ['(10, 14)', '(23, 27)', '(37, 58)', '(81, 82)', '(135, 169)', '(344, 319)'],
  #                     #_boxes = ["(10, 13)", "(16, 30)", "(33, 23)","(30, 61)", "(62, 45)", "(59, 119)","(116, 90)", "(156, 198)", "(373, 326)"],
  #                     _boxes = ['(12, 16)', '(19, 36)', '(40, 28)', '(36, 75)','(76, 55)', '(72, 146)', '(142, 110)', '(192, 243)','(459, 401)'],
  #                     filter = exp_cfg.YoloLossLayer(use_nms=False)
  #                     ))
  task = YoloTask(config)
  model = task.build_model()
<<<<<<< HEAD
=======
  # #model.load_weights("v4tiny_logs/ckpt-31000")

  # optimizer = tf.keras.mixed_precision.experimental.LossScaleOptimizer(tf.keras.optimizers.SGD(), "dynamic")

  # ckpt = tf.train.Checkpoint(model = model, optimizer = optimizer)
  # status = ckpt.restore(tf.train.latest_checkpoint("yolov4-logs")).expect_partial()
  # print(dir(status))

  # manager = tf.train.CheckpointManager(ckpt, "v4tiny_logs", 3)
  # manager.restore_or_initialize()
  # print(dir(manager))
  # status.assert_consumed()

>>>>>>> 4948ce5e
  task.initialize(model)

  # model(tf.ones((1, 416, 416, 3), dtype = tf.float32))
  # name = "saved_models/v3/tflite-tiny-no-nms"
  # model.save(name, overwrite=True)
  # new_name = f"{name}_tensorrt"
  # model = trt.TensorRT(saved_model=name, save_new_path=new_name, max_workspace_size_bytes=4000000000, max_batch_size=5)#, precision_mode="INT8", use_calibration=True)
  # model.convertModel()
  # model.compile()
  # model.summary()
  # model.set_postprocessor_fn(func)

  # #name = "saved_models/v4/tflite-regualr-no-nms"
  # name = "saved_models/v4/tflite-tiny-no-nms"
  # # name = "saved_models/v3/tflite-regular-no-nms"
  # # name = "saved_models/v3/tflite-tiny-no-nms"
  # new_name = f"{name}_tensorrt"
  # model = trt.TensorRT(saved_model=new_name, save_new_path=new_name, max_workspace_size_bytes=4000000000, max_batch_size=5)
  # model.compile()
  # model.summary()
  # model.set_postprocessor_fn(func)

  cap = FastVideo(
<<<<<<< HEAD
      0,
=======
      "videos/nyc2.mp4",
>>>>>>> 4948ce5e
      model=model,
      process_width=416,
      process_height=416,
      preprocess_with_gpu=True,
      print_conf=True,
      max_batch=5,
      disp_h=416,
      scale_que=1,
      wait_time="dynamic",
      policy="mixed_float16")
  cap.run()<|MERGE_RESOLUTION|>--- conflicted
+++ resolved
@@ -23,15 +23,9 @@
 
 class FastVideo(object):
   """
-<<<<<<< HEAD
-    program for faster object detection in TensorFlow. Algorithm was tested on RTX 2070 Super with Intel Core i5-4500k CPU. The first 2-3 seconds of 
-    the video diplayed may be too fast or too slow as the algorithem is designed to converge to the most optimal FPS based on the input source. This also 
-    may only be noticeable on webcam input. Think of it as configuration time, or the set up time. This algorithem requires GPU to work correctly. 
-=======
     program for faster object detection in TensorFlow. Algorithm was tested on RTX 2070 Super with Intel Core i5-4500k CPU. The first 2-3 seconds of
     the video diplayed may be too fast or too slow as the algorithem is designed to converge to the most optimal FPS based on the input source. This also
     may only be noticeable on webcam input. Think of it as configuration time, or the set up time. This algorithem requires GPU to work correctly.
->>>>>>> 4948ce5e
 
     using a default model:
       cap = BufferVideo("test.mp4", model = "regular", process_width=416, process_height=416)
@@ -106,7 +100,7 @@
     print(self._cap.get(3), self._cap.get(4))
 
     self._preprocess_function = preprocess_function
-    self._height = int(self._cap.get(4)) if disp_h == None else disp_h
+    self._height = int(self._cap.get(4)) if disp_h is None else disp_h
     self._og_height = int(self._cap.get(4))
     self._width = int(self._cap.get(3) * (self._height / self._og_height))
     self._classes = classes
@@ -116,7 +110,7 @@
     self._model = model
 
     # fast but as close to one 2 one as possible
-    if max_batch == None:
+    if max_batch is None:
       if file_name == 0:
         self._batch_size = 5  # 40 fps more conistent frame to frame
       else:
@@ -136,7 +130,7 @@
 
     self._colors = gen_colors(self._classes)
 
-    if labels == None:
+    if labels is None:
       self._labels = get_coco_names(
           path="yolo/dataloaders/dataset_specs/coco.names")
     else:
@@ -185,7 +179,7 @@
     tick = 0
     timeout = 0
     process_device = self._pre_process_device
-    if self._preprocess_function == None:
+    if self._preprocess_function is None:
       preprocess = self._preprocess
     else:
       preprocess = self._preprocess_function
@@ -238,15 +232,9 @@
     return
 
   def display(self):
-<<<<<<< HEAD
-    """ 
+    """
         display the processed images in a thread, for models expected output format see tf.image.combined_non_max_suppression
         https://www.tensorflow.org/api_docs/python/tf/image/combined_non_max_suppression
-=======
-    """
-    display the processed images in a thread, for models expected output format see tf.image.combined_non_max_suppression
-    https://www.tensorflow.org/api_docs/python/tf/image/combined_non_max_suppression
->>>>>>> 4948ce5e
         """
     # init the starting variables to calculate FPS
     try:
@@ -306,7 +294,7 @@
     print(f"capture (width, height): ({self._width},{self._height})")
     print(f"Yolo Possible classes: {self._classes}")
 
-    if self._preprocess_function == None:
+    if self._preprocess_function is None:
       preprocess = self._preprocess
     else:
       preprocess = self._preprocess_function
@@ -402,10 +390,6 @@
 
         #print everything
         self.print_opt()
-<<<<<<< HEAD
-=======
-        #self._prev_display_fps = self._display_fps * 0.4 + 0.6 * self._prev_display_fps
->>>>>>> 4948ce5e
         if not self._running:
           raise
 
@@ -531,11 +515,7 @@
               '(12, 16)', '(19, 36)', '(40, 28)', '(36, 75)', '(76, 55)',
               '(72, 146)', '(142, 110)', '(192, 243)', '(459, 401)'
           ],
-<<<<<<< HEAD
           filter=exp_cfg.YoloLossLayer(use_nms=False)))
-=======
-          filter=exp_cfg.YoloLossLayer(use_nms=True)))
->>>>>>> 4948ce5e
 
   # config = exp_cfg.YoloTask(model=exp_cfg.Yolo(base='v3',
   #                     min_level=3,
@@ -548,22 +528,6 @@
   #                     ))
   task = YoloTask(config)
   model = task.build_model()
-<<<<<<< HEAD
-=======
-  # #model.load_weights("v4tiny_logs/ckpt-31000")
-
-  # optimizer = tf.keras.mixed_precision.experimental.LossScaleOptimizer(tf.keras.optimizers.SGD(), "dynamic")
-
-  # ckpt = tf.train.Checkpoint(model = model, optimizer = optimizer)
-  # status = ckpt.restore(tf.train.latest_checkpoint("yolov4-logs")).expect_partial()
-  # print(dir(status))
-
-  # manager = tf.train.CheckpointManager(ckpt, "v4tiny_logs", 3)
-  # manager.restore_or_initialize()
-  # print(dir(manager))
-  # status.assert_consumed()
-
->>>>>>> 4948ce5e
   task.initialize(model)
 
   # model(tf.ones((1, 416, 416, 3), dtype = tf.float32))
@@ -587,11 +551,7 @@
   # model.set_postprocessor_fn(func)
 
   cap = FastVideo(
-<<<<<<< HEAD
       0,
-=======
-      "videos/nyc2.mp4",
->>>>>>> 4948ce5e
       model=model,
       process_width=416,
       process_height=416,
