--- conflicted
+++ resolved
@@ -1,11 +1,8 @@
 import tensorflow as tf
 from official.vision.beta.dataloaders import parser
-<<<<<<< HEAD
-from yolo.ops import preprocessing_ops
-=======
+
 from centernet.ops import preprocessing_ops
 
->>>>>>> 230df858
 
 class CenterNetParser(parser.Parser):
     def __init__(
