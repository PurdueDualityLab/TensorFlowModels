<<<<<<< HEAD
# may be a dupe of retinanet_losses. need to look later
import tensorflow as tf

class PenaltyReducedLogisticFocalLoss(tf.keras.losses.Loss):
  """Penalty-reduced pixelwise logistic regression with focal loss.
  The loss is defined in Equation (1) of the Objects as Points[1] paper.
  Although the loss is defined per-pixel in the output space, this class
  assumes that each pixel is an anchor to be compatible with the base class.
  [1]: https://arxiv.org/abs/1904.07850
  """

  def __init__(self, alpha=2.0, beta=4.0, sigmoid_clip_value=1e-4):
    """Constructor.
    Args:
      alpha: Focussing parameter of the focal loss. Increasing this will
        decrease the loss contribution of the well classified examples.
      beta: The local penalty reduction factor. Increasing this will decrease
        the contribution of loss due to negative pixels near the keypoint.
      sigmoid_clip_value: The sigmoid operation used internally will be clipped
        between [sigmoid_clip_value, 1 - sigmoid_clip_value)
    """
    self._alpha = alpha
    self._beta = beta
    self._sigmoid_clip_value = sigmoid_clip_value
    super(PenaltyReducedLogisticFocalLoss, self).__init__()

  def call(self, y_true, y_pred):
    """Compute loss function.
    In all input tensors, `num_anchors` is the total number of pixels in the
    the output space.
    Args:
      prediction_tensor: A float tensor of shape [batch_size, num_anchors,
        num_classes] representing the predicted unscaled logits for each class.
        The function will compute sigmoid on this tensor internally.
      target_tensor: A float tensor of shape [batch_size, num_anchors,
        num_classes] representing a tensor with the 'splatted' keypoints,
        possibly using a gaussian kernel. This function assumes that
        the target is bounded between [0, 1].
      weights: a float tensor of shape, either [batch_size, num_anchors,
        num_classes] or [batch_size, num_anchors, 1]. If the shape is
        [batch_size, num_anchors, 1], all the classses are equally weighted.
    Returns:
      loss: a float tensor of shape [batch_size, num_anchors, num_classes]
        representing the value of the loss function.
    """

    target_tensor = y_true

    is_present_tensor = tf.math.equal(target_tensor, 1.0)
    prediction_tensor = tf.clip_by_value(tf.sigmoid(y_pred),
                                         self._sigmoid_clip_value,
                                         1 - self._sigmoid_clip_value)

    positive_loss = (tf.math.pow((1 - prediction_tensor), self._alpha)*
                     tf.math.log(prediction_tensor))
    negative_loss = (tf.math.pow((1 - target_tensor), self._beta)*
                     tf.math.pow(prediction_tensor, self._alpha)*
                     tf.math.log(1 - prediction_tensor))

    loss = -tf.where(is_present_tensor, positive_loss, negative_loss)
    return loss
=======
# may be a dupe of retinanet_losses. need to look later
import tensorflow as tf

class PenaltyReducedLogisticFocalLoss(tf.keras.losses.Loss):
  """Penalty-reduced pixelwise logistic regression with focal loss.
  The loss is defined in Equation (1) of the Objects as Points[1] paper.
  Although the loss is defined per-pixel in the output space, this class
  assumes that each pixel is an anchor to be compatible with the base class.
  [1]: https://arxiv.org/abs/1904.07850
  """

  def __init__(self, *args, alpha=2.0, beta=4.0, sigmoid_clip_value=1e-4, **kwargs):
    """Constructor.
    Args:
      alpha: Focussing parameter of the focal loss. Increasing this will
        decrease the loss contribution of the well classified examples.
      beta: The local penalty reduction factor. Increasing this will decrease
        the contribution of loss due to negative pixels near the keypoint.
      sigmoid_clip_value: The sigmoid operation used internally will be clipped
        between [sigmoid_clip_value, 1 - sigmoid_clip_value)
    """
    self._alpha = alpha
    self._beta = beta
    self._sigmoid_clip_value = sigmoid_clip_value
    super(PenaltyReducedLogisticFocalLoss, self).__init__(*args, **kwargs)

  def call(self, y_true, y_pred):
    """Compute loss function.
    In all input tensors, `num_anchors` is the total number of pixels in the
    the output space.
    Args:
      prediction_tensor: A float tensor of shape [batch_size, num_anchors,
        num_classes] representing the predicted unscaled logits for each class.
        The function will compute sigmoid on this tensor internally.
      target_tensor: A float tensor of shape [batch_size, num_anchors,
        num_classes] representing a tensor with the 'splatted' keypoints,
        possibly using a gaussian kernel. This function assumes that
        the target is bounded between [0, 1].
      weights: a float tensor of shape, either [batch_size, num_anchors,
        num_classes] or [batch_size, num_anchors, 1]. If the shape is
        [batch_size, num_anchors, 1], all the classses are equally weighted.
    Returns:
      loss: a float tensor of shape [batch_size, num_anchors, num_classes]
        representing the value of the loss function.
    """

    target_tensor = y_true

    is_present_tensor = tf.math.equal(target_tensor, 1.0)
    prediction_tensor = tf.clip_by_value(tf.sigmoid(y_pred),
                                         self._sigmoid_clip_value,
                                         1 - self._sigmoid_clip_value)

    positive_loss = (tf.math.pow((1 - prediction_tensor), self._alpha)*
                     tf.math.log(prediction_tensor))
    negative_loss = (tf.math.pow((1 - target_tensor), self._beta)*
                     tf.math.pow(prediction_tensor, self._alpha)*
                     tf.math.log(1 - prediction_tensor))

    loss = -tf.where(is_present_tensor, positive_loss, negative_loss)
    return loss

  def get_config(self):
    """Returns the config dictionary for a `Loss` instance."""
    return {
        'alpha': self._alpha,
        'beta': self._beta,
        'sigmoid_clip_value': self._sigmoid_clip_value,
        **super().get_config()
    }
>>>>>>> c38bc402
<|MERGE_RESOLUTION|>--- conflicted
+++ resolved
@@ -1,66 +1,3 @@
-<<<<<<< HEAD
-# may be a dupe of retinanet_losses. need to look later
-import tensorflow as tf
-
-class PenaltyReducedLogisticFocalLoss(tf.keras.losses.Loss):
-  """Penalty-reduced pixelwise logistic regression with focal loss.
-  The loss is defined in Equation (1) of the Objects as Points[1] paper.
-  Although the loss is defined per-pixel in the output space, this class
-  assumes that each pixel is an anchor to be compatible with the base class.
-  [1]: https://arxiv.org/abs/1904.07850
-  """
-
-  def __init__(self, alpha=2.0, beta=4.0, sigmoid_clip_value=1e-4):
-    """Constructor.
-    Args:
-      alpha: Focussing parameter of the focal loss. Increasing this will
-        decrease the loss contribution of the well classified examples.
-      beta: The local penalty reduction factor. Increasing this will decrease
-        the contribution of loss due to negative pixels near the keypoint.
-      sigmoid_clip_value: The sigmoid operation used internally will be clipped
-        between [sigmoid_clip_value, 1 - sigmoid_clip_value)
-    """
-    self._alpha = alpha
-    self._beta = beta
-    self._sigmoid_clip_value = sigmoid_clip_value
-    super(PenaltyReducedLogisticFocalLoss, self).__init__()
-
-  def call(self, y_true, y_pred):
-    """Compute loss function.
-    In all input tensors, `num_anchors` is the total number of pixels in the
-    the output space.
-    Args:
-      prediction_tensor: A float tensor of shape [batch_size, num_anchors,
-        num_classes] representing the predicted unscaled logits for each class.
-        The function will compute sigmoid on this tensor internally.
-      target_tensor: A float tensor of shape [batch_size, num_anchors,
-        num_classes] representing a tensor with the 'splatted' keypoints,
-        possibly using a gaussian kernel. This function assumes that
-        the target is bounded between [0, 1].
-      weights: a float tensor of shape, either [batch_size, num_anchors,
-        num_classes] or [batch_size, num_anchors, 1]. If the shape is
-        [batch_size, num_anchors, 1], all the classses are equally weighted.
-    Returns:
-      loss: a float tensor of shape [batch_size, num_anchors, num_classes]
-        representing the value of the loss function.
-    """
-
-    target_tensor = y_true
-
-    is_present_tensor = tf.math.equal(target_tensor, 1.0)
-    prediction_tensor = tf.clip_by_value(tf.sigmoid(y_pred),
-                                         self._sigmoid_clip_value,
-                                         1 - self._sigmoid_clip_value)
-
-    positive_loss = (tf.math.pow((1 - prediction_tensor), self._alpha)*
-                     tf.math.log(prediction_tensor))
-    negative_loss = (tf.math.pow((1 - target_tensor), self._beta)*
-                     tf.math.pow(prediction_tensor, self._alpha)*
-                     tf.math.log(1 - prediction_tensor))
-
-    loss = -tf.where(is_present_tensor, positive_loss, negative_loss)
-    return loss
-=======
 # may be a dupe of retinanet_losses. need to look later
 import tensorflow as tf
 
@@ -130,5 +67,4 @@
         'beta': self._beta,
         'sigmoid_clip_value': self._sigmoid_clip_value,
         **super().get_config()
-    }
->>>>>>> c38bc402
+    }