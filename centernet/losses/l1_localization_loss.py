--- conflicted
+++ resolved
@@ -1,4 +1,3 @@
-<<<<<<< HEAD
 import tensorflow as tf
 
 try:
@@ -73,80 +72,4 @@
         reduction=tf.keras.losses.Reduction.NONE
     )
 
-  call = __call__
-=======
-import tensorflow as tf
-
-try:
-  # Try to get TF 1.x version if possible
-  import tensorflow.compat.v1 as tf_v1
-  absolute_difference = tf_v1.losses.absolute_difference
-except (ImportError, AttributeError):
-  # The following code was adapted from https://github.com/tensorflow/tensorflow/blob/master/tensorflow/python/ops/losses/losses_impl.py
-  from tensorflow.python.keras.utils import losses_utils
-
-  def absolute_difference(
-      labels, predictions, weights=1.0,
-      reduction=tf.keras.losses.Reduction.SUM):
-    """Adds an Absolute Difference loss to the training procedure.
-    `weights` acts as a coefficient for the loss. If a scalar is provided, then
-    the loss is simply scaled by the given value. If `weights` is a `Tensor` of
-    shape `[batch_size]`, then the total loss for each sample of the batch is
-    rescaled by the corresponding element in the `weights` vector. If the shape
-    of `weights` matches the shape of `predictions`, then the loss of each
-    measurable element of `predictions` is scaled by the corresponding value of
-    `weights`.
-    Args:
-      labels: The ground truth output tensor, same dimensions as 'predictions'.
-      predictions: The predicted outputs.
-      weights: Optional `Tensor` whose rank is either 0, or the same rank as
-        `labels`, and must be broadcastable to `labels` (i.e., all dimensions
-        must be either `1`, or the same as the corresponding `losses`
-        dimension).
-      reduction: Type of reduction to apply to loss.
-    Returns:
-      Weighted loss float `Tensor`. If `reduction` is `NONE`, this has the same
-      shape as `labels`; otherwise, it is scalar.
-    Raises:
-      ValueError: If the shape of `predictions` doesn't match that of
-        `labels` or if the shape of `weights` is invalid or if `labels`
-        or `predictions` is None.
-    """
-    if labels is None:
-      raise ValueError("labels must not be None.")
-    if predictions is None:
-      raise ValueError("predictions must not be None.")
-    with tf.name_scope("absolute_difference") as scope:
-      predictions = tf.cast(predictions, dtype=tf.float32)
-      labels = tf.cast(labels, dtype=tf.float32)
-      predictions.get_shape().assert_is_compatible_with(labels.get_shape())
-      losses = tf.abs(tf.subtract(predictions, labels))
-      return losses_utils.compute_weighted_loss(
-          losses, weights, reduction=reduction)
-
-class L1LocalizationLoss(tf.keras.losses.Loss):
-  """L1 loss or absolute difference.
-  When used in a per-pixel manner, each pixel should be given as an anchor.
-  """
-
-  def __call__(self, y_true, y_pred, sample_weight=None):
-    """Compute loss function.
-    Args:
-      y_true: A float tensor of shape [batch_size, num_anchors]
-        representing the regression targets
-      y_pred: A float tensor of shape [batch_size, num_anchors]
-        representing the (encoded) predicted locations of objects.
-      sample_weight: a float tensor of shape [batch_size, num_anchors]
-    Returns:
-      loss: a float tensor of shape [batch_size, num_anchors] tensor
-        representing the value of the loss function.
-    """
-    return absolute_difference(
-        y_true,
-        y_pred,
-        weights=sample_weight,
-        reduction=tf.keras.losses.Reduction.NONE
-    )
-
-  call = __call__
->>>>>>> c18a0c33
+  call = __call__